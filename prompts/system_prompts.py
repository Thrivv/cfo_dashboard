--- conflicted
+++ resolved
@@ -9,23 +9,15 @@
     "retry": "retry_prompt",
     "financial": "financial_analysis",
     "chat": "chat_response",
-<<<<<<< HEAD
-=======
     "general": "general_question_prompt",
     "greeting": "greeting_prompt",
->>>>>>> afb34463
 }
 
 # LLM settings (removed - using chat_services.py configuration)
 
 
 def get_system_prompt(chunk_data: str, question: str) -> str:
-<<<<<<< HEAD
-    """
-    Generate dynamic system prompt for financial analysis.
-=======
     """Generate dynamic system prompt for financial analysis.
->>>>>>> afb34463
 
     Args:
         chunk_data (str): Financial data chunks
@@ -63,12 +55,7 @@
 
 
 def get_retry_prompt(question: str) -> str:
-<<<<<<< HEAD
-    """
-    Generate retry prompt for failed responses.
-=======
     """Generate retry prompt for failed responses.
->>>>>>> afb34463
 
     Args:
         question (str): User question
@@ -89,18 +76,12 @@
 """
 
 
-<<<<<<< HEAD
-def get_system_prompt_template() -> str:
-    """
-    Get the base system prompt template.
-=======
 def get_smart_prompt(chunk_data: str, question: str) -> str:
     """Generate financial-only prompt for CFO dashboard.
 
     Args:
         chunk_data (str): Financial data chunks
         question (str): User question
->>>>>>> afb34463
 
     Returns:
         str: Financial analysis prompt
@@ -149,13 +130,6 @@
     Args:
         question (str): User question
 
-<<<<<<< HEAD
-def get_retry_prompt_template() -> str:
-    """
-    Get the retry prompt template.
-
-=======
->>>>>>> afb34463
     Returns:
         str: General response prompt
     """
