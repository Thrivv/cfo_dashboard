"""CFO Dashboard page with financial metrics and KPIs."""

from datetime import datetime

import plotly.express as px
import plotly.graph_objects as go
import streamlit as st

<<<<<<< HEAD
from datetime import datetime
from utils import get_data_loader
=======
>>>>>>> afb34463
from components.alert_card import render_cfo_alerts_section
from components.data_filter import apply_filters, get_filter_summary, validate_filters
from services.forecast_services import ForecastPreviewService
from utils import get_data_loader


def _clear_cache():
    """Clear cached data when filters change."""
    cache_keys = [
        key
        for key in st.session_state.keys()
        if key.startswith(
            ("filtered_data_", "profit_trend_", "inventory_trend_", "capex_trend_")
        )
    ]
    for key in cache_keys:
        del st.session_state[key]

<<<<<<< HEAD
def _clear_cache():
    """Clear cached data when filters change."""
    cache_keys = [key for key in st.session_state.keys() if key.startswith(('filtered_data_', 'profit_trend_', 'inventory_trend_', 'capex_trend_'))]
    for key in cache_keys:
        del st.session_state[key]


def _apply_plot_theme(fig: go.Figure, height: int = 340, title: str | None = None) -> go.Figure:
=======

def _apply_plot_theme(
    fig: go.Figure, height: int = 340, title: str | None = None
) -> go.Figure:
>>>>>>> afb34463
    fig.update_layout(
        template="plotly_dark",
        height=height,
        paper_bgcolor="rgba(0,0,0,0)",
        plot_bgcolor="rgba(0,0,0,0)",
        margin=dict(l=40, r=20, t=50 if title else 20, b=40),
        legend=dict(orientation="h", yanchor="bottom", y=1.02, xanchor="right", x=1),
        title=dict(text=title) if title else None,
    )
    fig.update_xaxes(
        gridcolor="rgba(255,255,255,0.08)",
        tickformat="%b %d, %Y",  # Format dates as "Jan 15, 2024"
        tickangle=45,  # Rotate date labels for better readability
        nticks=8,  # Limit number of ticks for cleaner display
    )
    fig.update_yaxes(gridcolor="rgba(255,255,255,0.08)")
    return fig


def render():
    """Render CFO Dashboard with integrated Home page content."""
    st.markdown(
        """
    <style>
      .app-surface {background: radial-gradient(1200px 600px at 10% 0%, #0a0a12 0%, #05050a 45%, #04040a 100%);}
      .panel {background: linear-gradient(180deg, rgba(13,13,23,0.92), rgba(6,6,12,0.98)); border: 1px solid rgba(255,255,255,0.06); border-radius: 14px; padding: 14px 16px;}
      .section-title {color: #e6e9ef; font-size: 1.05rem; font-weight: 700; margin: 0 0 8px;}
      .kpi-grid {display:grid; grid-template-columns: repeat(auto-fit, minmax(200px, 1fr)); gap: 12px;}
      .kpi-grid.cols-3 {grid-template-columns: repeat(3, 1fr);}
      .kpi-grid.cols-4 {grid-template-columns: repeat(4, 1fr);}
      .kpi-grid.cols-5 {grid-template-columns: repeat(5, 1fr);}
      .kpi-grid.cols-6 {grid-template-columns: repeat(6, 1fr);}
      .kpi {background: linear-gradient(180deg, rgba(18,18,30,0.95), rgba(12,12,22,0.98)); border: 1px solid rgba(255,255,255,0.06); border-radius: 12px; padding: 12px 14px;}
      .kpi .label {color: #9aa3ab; font-size: .85rem;}
      .kpi .value {color: #e9ecef; font-size: 1.25rem; font-weight: 700; margin-top: 2px;}
      .footer { background: #06060d; padding: 1rem; border-radius: 10px; text-align: center; margin-top: 1.5rem; color: #889096; border: 1px solid rgba(255,255,255,0.06); }

    </style>
    <script>
      const root = window.parent?.document?.querySelector('section.main');
      if (root) { root.classList.add('app-surface'); }
    </script>
    """,
        unsafe_allow_html=True,
    )

    # Add loading state
    with st.spinner("Loading CFO Dashboard..."):
        try:
            # Use centralized data loader for consistent data processing
            data_loader = get_data_loader()
            processed_df = data_loader.get_processed_data()
            raw_df = data_loader.get_raw_data()
<<<<<<< HEAD
            
            if processed_df is not None and not processed_df.empty and raw_df is not None:
                business_units = raw_df['Business Unit / Department'].unique().tolist() if raw_df is not None else []
            
                if 'cfo_filters' not in st.session_state:
=======

            if (
                processed_df is not None
                and not processed_df.empty
                and raw_df is not None
            ):
                business_units = (
                    raw_df["Business Unit / Department"].unique().tolist()
                    if raw_df is not None
                    else []
                )

                if "cfo_filters" not in st.session_state:
>>>>>>> afb34463
                    st.session_state.cfo_filters = validate_filters({})

                # Header Section (Filters & Controls)
                f1, f2, f3, f4, f5 = st.columns([1, 1, 1, 1, 0.8])

                with f1:
                    selected_unit = st.selectbox(
                        "Business Unit",
                        ["All"] + business_units,
                        index=(["All"] + business_units).index(
                            st.session_state.cfo_filters["unit"]
                        ),
                        key="unit_filter",
                    )
                    if selected_unit != st.session_state.cfo_filters["unit"]:
                        # Clear cache when unit changes
                        _clear_cache()
<<<<<<< HEAD
                        st.session_state.cfo_filters['unit'] = selected_unit
                
=======
                        st.session_state.cfo_filters["unit"] = selected_unit

>>>>>>> afb34463
                with f2:
                    # Date range filter with automatic end date opening
                    if "start_date" not in st.session_state.cfo_filters:
                        st.session_state.cfo_filters["start_date"] = None
                    if "end_date" not in st.session_state.cfo_filters:
                        st.session_state.cfo_filters["end_date"] = None

                    # Start date selection
                    start_date = st.date_input(
                        "Start Date",
                        value=st.session_state.cfo_filters.get("start_date"),
                        help="Select start date for analysis",
                        key="start_date_filter",
                    )

                    # If start date is selected, automatically show end date input
                    if start_date:
                        end_date = st.date_input(
                            "End Date",
                            value=st.session_state.cfo_filters.get("end_date"),
                            help="Select end date for analysis",
                            key="end_date_filter",
                        )
                    else:
                        end_date = None

                    # Update session state and clear cache if dates changed
                    if start_date != st.session_state.cfo_filters.get(
                        "start_date"
                    ) or end_date != st.session_state.cfo_filters.get("end_date"):

                        # Clear cache when dates change
                        _clear_cache()
<<<<<<< HEAD
                        
                        st.session_state.cfo_filters['start_date'] = start_date
                        st.session_state.cfo_filters['end_date'] = end_date
                        
=======

                        st.session_state.cfo_filters["start_date"] = start_date
                        st.session_state.cfo_filters["end_date"] = end_date

>>>>>>> afb34463
                        # Convert to date_range format for compatibility
                        if start_date and end_date:
                            st.session_state.cfo_filters["date_range"] = [
                                start_date,
                                end_date,
                            ]
                        elif start_date:
                            st.session_state.cfo_filters["date_range"] = [
                                start_date,
                                start_date,
                            ]
                        else:
                            st.session_state.cfo_filters["date_range"] = None

                with f3:
                    # Period aggregation filter
                    period_options = ["Monthly", "Quarterly", "Yearly"]
<<<<<<< HEAD
                    current_period = st.session_state.cfo_filters.get('period', 'Yearly')
                    
=======
                    current_period = st.session_state.cfo_filters.get(
                        "period", "Yearly"
                    )

>>>>>>> afb34463
                    selected_period = st.selectbox(
                        "Period",
                        period_options,
                        index=period_options.index(current_period),
                        help="Aggregate data by time period",
                        key="period_filter",
                    )

                    if selected_period != st.session_state.cfo_filters.get("period"):
                        # Clear cache when period changes
                        _clear_cache()
<<<<<<< HEAD
                        st.session_state.cfo_filters['period'] = selected_period
                
=======
                        st.session_state.cfo_filters["period"] = selected_period

>>>>>>> afb34463
                with f4:
                    st.markdown(
                        "<div style='height:28px'></div>", unsafe_allow_html=True
                    )  # Spacing
                    if st.button(
                        "Clear Filter",
                        type="secondary",
                        use_container_width=True,
                        help="Reset all filters to default values",
                    ):
                        # Clear all cache when resetting filters
                        _clear_cache()
                        # Reset filters to defaults
                        st.session_state.cfo_filters = validate_filters({})
                        # Clear any UI-specific session state
                        if "unit_filter" in st.session_state:
                            del st.session_state["unit_filter"]
                        if "start_date_filter" in st.session_state:
                            del st.session_state["start_date_filter"]
                        if "end_date_filter" in st.session_state:
                            del st.session_state["end_date_filter"]
                        if "period_filter" in st.session_state:
                            del st.session_state["period_filter"]
                        st.rerun()

                with f5:
                    st.markdown(
                        "<div style='height:28px'></div>", unsafe_allow_html=True
                    )  # Spacing
                    if st.button("Alerts", type="primary", use_container_width=True):
                        st.session_state.show_alerts_only = True
                        st.rerun()
<<<<<<< HEAD
                
                if st.session_state.get('show_alerts_only', False):
                    # Apply filters for alerts view using processed data
                    filtered_df_for_alerts = apply_filters(processed_df, st.session_state.cfo_filters)
                    latest_raw_for_alerts = filtered_df_for_alerts.iloc[-1]
                    
                    render_cfo_alerts_section(latest_raw_for_alerts, filtered_df_for_alerts)
                    
                    if st.button("Back to Dashboard", type="secondary", use_container_width=True):
=======

                if st.session_state.get("show_alerts_only", False):
                    # Apply filters for alerts view using processed data
                    filtered_df_for_alerts = apply_filters(
                        processed_df, st.session_state.cfo_filters
                    )
                    latest_raw_for_alerts = filtered_df_for_alerts.iloc[-1]

                    render_cfo_alerts_section(
                        latest_raw_for_alerts, filtered_df_for_alerts
                    )

                    if st.button(
                        "Back to Dashboard", type="secondary", use_container_width=True
                    ):
>>>>>>> afb34463
                        st.session_state.show_alerts_only = False
                        st.rerun()

                    return
<<<<<<< HEAD
                
                # Apply filtering system with caching (use processed data for better performance)
                filter_key = f"filtered_data_{hash(str(st.session_state.cfo_filters))}"
                if filter_key not in st.session_state:
                    filtered_df_result = apply_filters(processed_df, st.session_state.cfo_filters)
=======

                # Apply filtering system with caching (use processed data for better performance)
                filter_key = f"filtered_data_{hash(str(st.session_state.cfo_filters))}"
                if filter_key not in st.session_state:
                    filtered_df_result = apply_filters(
                        processed_df, st.session_state.cfo_filters
                    )
>>>>>>> afb34463
                    st.session_state[filter_key] = filtered_df_result
                filtered_df = st.session_state[filter_key]

                # Use filtered data for calculations
                latest_raw = filtered_df.iloc[-1]
<<<<<<< HEAD
                
                # Get alert metrics from filtered data
                cash_balance = latest_raw.get('Cash Balance', 0)
                debt_equity_ratio = latest_raw.get('Debt-to-Equity Ratio', 0)
                net_income = latest_raw.get('Net Income', 0)
                current_ratio = latest_raw.get('Current Ratio', 0)
                dso = latest_raw.get('Days Sales Outstanding (DSO)', 0)
                
                # Show filter summary
                filter_summary = get_filter_summary(filtered_df, st.session_state.cfo_filters)
                if filter_summary['active_filters']:
                    st.info(f"Active Filters: {' | '.join(filter_summary['active_filters'])} | Showing {filter_summary['record_count']} records")
                
                # Show detailed sections by default (since we removed view filter)
                
                # Financial Performance Overview
                st.markdown('<div class="panel"><div class="section-title">Financial Performance Overview</div>', unsafe_allow_html=True)
                
                # Calculate aggregated values from filtered data
                revenue_actual = filtered_df['Revenue (Actual)'].sum()
                revenue_budget = filtered_df['Revenue (Budget / Forecast)'].sum()
                variance = ((revenue_actual - revenue_budget) / revenue_budget * 100) if revenue_budget > 0 else 0
                gross_profit = filtered_df['Gross Profit'].sum()
                net_income = filtered_df['Net Income'].sum()
                ebitda = filtered_df['EBITDA'].sum()
=======

                # Get alert metrics from filtered data
                cash_balance = latest_raw.get("Cash Balance", 0)
                latest_raw.get("Debt-to-Equity Ratio", 0)
                net_income = latest_raw.get("Net Income", 0)
                current_ratio = latest_raw.get("Current Ratio", 0)
                dso = latest_raw.get("Days Sales Outstanding (DSO)", 0)

                # Show filter summary
                filter_summary = get_filter_summary(
                    filtered_df, st.session_state.cfo_filters
                )
                if filter_summary["active_filters"]:
                    st.info(
                        f"Active Filters: {' | '.join(filter_summary['active_filters'])} | Showing {filter_summary['record_count']} records"
                    )

                # Show detailed sections by default (since we removed view filter)

                # Financial Performance Overview
                st.markdown(
                    '<div class="panel"><div class="section-title">Financial Performance Overview</div>',
                    unsafe_allow_html=True,
                )

                # Calculate aggregated values from filtered data
                revenue_actual = filtered_df["Revenue (Actual)"].sum()
                revenue_budget = filtered_df["Revenue (Budget / Forecast)"].sum()
                variance = (
                    ((revenue_actual - revenue_budget) / revenue_budget * 100)
                    if revenue_budget > 0
                    else 0
                )
                gross_profit = filtered_df["Gross Profit"].sum()
                net_income = filtered_df["Net Income"].sum()
                ebitda = filtered_df["EBITDA"].sum()
>>>>>>> afb34463
                st.markdown(
                    f"""
                    <div class="kpi-grid">
                      <div class="kpi"><div class="label">Revenue (Actual)</div><div class="value">${revenue_actual:,.0f}</div></div>
                      <div class="kpi"><div class="label">Revenue (Budget)</div><div class="value">${revenue_budget:,.0f} ({variance:+.1f}%)</div></div>
                      <div class="kpi"><div class="label">Gross Profit</div><div class="value">${gross_profit:,.0f} ({(gross_profit/revenue_actual*100) if revenue_actual > 0 else 0:.1f}%)</div></div>
                      <div class="kpi"><div class="label">Net Income</div><div class="value">${net_income:,.0f} ({(net_income/filtered_df['Equity'].sum()*100) if filtered_df['Equity'].sum() > 0 else 0:+.1f}%)</div></div>
                      <div class="kpi"><div class="label">EBITDA</div><div class="value">${ebitda:,.0f} ({(ebitda/revenue_actual*100) if revenue_actual > 0 else 0:.1f}%)</div></div>
                    </div>
                    """,
                    unsafe_allow_html=True,
                )
                st.markdown("</div>", unsafe_allow_html=True)

                # Forecast Previews Section
                st.markdown(
                    '<div class="panel"><div class="section-title">Forecast Previews</div>',
                    unsafe_allow_html=True,
                )

                # Initialize forecast service
                forecast_service = ForecastPreviewService()

                # Get forecast data
                payables_receivables = (
                    forecast_service.get_monthly_payables_vs_receivables()
                )
                revenue_forecast = forecast_service.get_revenue_forecast_preview()
                cash_flow_forecast = forecast_service.get_cash_flow_forecast_preview()

                # Display forecast previews
                col1, col2, col3 = st.columns(3)

                with col1:
                    if "error" not in payables_receivables:
                        ap = payables_receivables["payables"]
                        ar = payables_receivables["receivables"]
                        net_pos = payables_receivables["net_position"]
                        ap_trend = payables_receivables["payables_trend"]
                        ar_trend = payables_receivables["receivables_trend"]
                        ap_strength = payables_receivables.get("ap_trend_strength", 50)
                        ar_strength = payables_receivables.get("ar_trend_strength", 50)

                        st.markdown(
                            f"""
                        <div class="kpi">
                            <div class="label">Monthly Payables vs Receivables</div>
                            <div class="value">${net_pos:,.0f}</div>
                            <div style="font-size: 0.8rem; color: #9aa3ab; margin-top: 4px;">
                                AP: ${ap:,.0f} ({ap_trend:+.1f}%) [{ap_strength:.0f}/100]<br/>
                                AR: ${ar:,.0f} ({ar_trend:+.1f}%) [{ar_strength:.0f}/100]
                            </div>
                        </div>
                        """,
                            unsafe_allow_html=True,
                        )
                    else:
                        st.markdown(
                            '<div class="kpi"><div class="label">Payables vs Receivables</div><div class="value">N/A</div></div>',
                            unsafe_allow_html=True,
                        )

                with col2:
                    if "error" not in revenue_forecast:
                        current_rev = revenue_forecast["current_revenue"]
                        next_rev = revenue_forecast["next_month_forecast"]
                        growth = revenue_forecast["growth_rate"]
                        trend_strength = revenue_forecast.get("trend_strength", 50)
                        r_squared = revenue_forecast.get("r_squared", 0)

                        st.markdown(
                            f"""
                        <div class="kpi">
                            <div class="label">Revenue Forecast</div>
                            <div class="value">${next_rev:,.0f}</div>
                            <div style="font-size: 0.8rem; color: #9aa3ab; margin-top: 4px;">
                                Current: ${current_rev:,.0f}<br/>
                                Growth: {growth:+.1f}% [{trend_strength:.0f}/100]<br/>
                                R²: {r_squared:.2f}
                            </div>
                        </div>
                        """,
                            unsafe_allow_html=True,
                        )
                    else:
                        st.markdown(
                            '<div class="kpi"><div class="label">Revenue Forecast</div><div class="value">N/A</div></div>',
                            unsafe_allow_html=True,
                        )

                with col3:
                    if "error" not in cash_flow_forecast:
                        current_cash = cash_flow_forecast["current_cash"]
                        next_cash = cash_flow_forecast["next_month_forecast"]
                        runway = cash_flow_forecast["runway_months"]
                        best_runway = cash_flow_forecast.get("best_case_runway", runway)
                        cash_flow_forecast.get("worst_case_runway", runway)
                        burn_trend = cash_flow_forecast.get("burn_trend", 0)

                        st.markdown(
                            f"""
                        <div class="kpi">
                            <div class="label">Cash Flow Forecast</div>
                            <div class="value">${next_cash:,.0f}</div>
                            <div style="font-size: 0.8rem; color: #9aa3ab; margin-top: 4px;">
                                Current: ${current_cash:,.0f}<br/>
                                Runway: {runway:.1f}m (Best: {best_runway:.1f}m)<br/>
                                Burn: {burn_trend:+.1f}%
                            </div>
                        </div>
                        """,
                            unsafe_allow_html=True,
                        )
                    else:
                        st.markdown(
                            '<div class="kpi"><div class="label">Cash Flow Forecast</div><div class="value">N/A</div></div>',
                            unsafe_allow_html=True,
                        )

                st.markdown("</div>", unsafe_allow_html=True)

                # Charts for Financial Performance with caching
                # Profitability Trend Chart (Revenue vs Forecast moved to Forecasting page)
                chart_key = f"profit_trend_{hash(str(st.session_state.cfo_filters))}"
                if chart_key not in st.session_state:
                    # Use processed data - Date column already exists and is properly formatted
<<<<<<< HEAD
                    profit_trend = filtered_df[['Date', 'Gross Profit', 'EBITDA', 'Net Income']].copy()
                    
=======
                    profit_trend = filtered_df[
                        ["Date", "Gross Profit", "EBITDA", "Net Income"]
                    ].copy()

>>>>>>> afb34463
                    # If we have too many data points, sample them for better visualization
                    if len(profit_trend) > 50:
                        # Sample every nth record to get a reasonable number of points
                        step = len(profit_trend) // 50
                        profit_trend = profit_trend.iloc[::step]

                    st.session_state[chart_key] = profit_trend
                else:
                    profit_trend = st.session_state[chart_key]

                fig = go.Figure()
                fig.add_trace(
                    go.Scatter(
                        x=profit_trend["Date"],
                        y=profit_trend["Gross Profit"],
                        mode="lines",
                        name="Gross Profit",
                        line=dict(color="#2ecc71"),
                    )
                )
                fig.add_trace(
                    go.Scatter(
                        x=profit_trend["Date"],
                        y=profit_trend["EBITDA"],
                        mode="lines",
                        name="EBITDA",
                        line=dict(color="#3498db"),
                    )
                )
                fig.add_trace(
                    go.Scatter(
                        x=profit_trend["Date"],
                        y=profit_trend["Net Income"],
                        mode="lines",
                        name="Net Income",
                        line=dict(color="#e74c3c"),
                    )
                )
                fig = _apply_plot_theme(fig, height=360, title="Profitability Trend")
                st.plotly_chart(fig, use_container_width=True)

                # Cash Flow & Liquidity
                st.markdown(
                    '<div class="panel"><div class="section-title">Cash Flow & Liquidity</div>',
                    unsafe_allow_html=True,
                )

                # Cash Flow Metrics - inside panel as KPI cards
<<<<<<< HEAD
                cash_inflows = filtered_df['Cash Inflows'].sum()
                cash_outflows = filtered_df['Cash Outflows'].sum()
                net_cash_flow = filtered_df['Net Cash Flow'].sum()
                cash_balance = filtered_df['Cash Balance'].iloc[-1]  # Latest balance
                
=======
                cash_inflows = filtered_df["Cash Inflows"].sum()
                cash_outflows = filtered_df["Cash Outflows"].sum()
                net_cash_flow = filtered_df["Net Cash Flow"].sum()
                cash_balance = filtered_df["Cash Balance"].iloc[-1]  # Latest balance

>>>>>>> afb34463
                st.markdown(
                    f"""
                    <div class=\"kpi-grid\">
                      <div class=\"kpi\"><div class=\"label\">Cash Inflows</div><div class=\"value\">${cash_inflows:,.0f}</div></div>
                      <div class=\"kpi\"><div class=\"label\">Cash Outflows</div><div class=\"value\">${cash_outflows:,.0f}</div></div>
                      <div class=\"kpi\"><div class=\"label\">Net Cash Flow</div><div class=\"value\">${net_cash_flow:,.0f}</div></div>
                      <div class=\"kpi\"><div class=\"label\">Cash Balance</div><div class=\"value\">${cash_balance:,.0f}</div></div>
                    </div>
                    """,
                    unsafe_allow_html=True,
                )

                # Cash Flow Charts - Separate AR and AP Analysis
                col1, col2, col3 = st.columns(3)

                with col1:
                    # AR Analysis - Real Data
<<<<<<< HEAD
                    ar = latest_raw.get('Accounts Receivable (AR)', 0)
                    dso = latest_raw.get('Days Sales Outstanding (DSO)', 0)
                    
                    # Create AR trend chart using filtered data
                    ar_trend_data = filtered_df[['Date', 'Accounts Receivable (AR)', 'Days Sales Outstanding (DSO)']].copy()
                    
                    fig = go.Figure()
                    fig.add_trace(go.Scatter(x=ar_trend_data['Date'], y=ar_trend_data['Accounts Receivable (AR)'], 
                                           mode='lines', name='AR Balance', line=dict(color='#3498db')))
                    fig.add_trace(go.Scatter(x=ar_trend_data['Date'], y=ar_trend_data['Days Sales Outstanding (DSO)'], 
                                           mode='lines', name='DSO (days)', yaxis='y2', line=dict(color='#e74c3c')))
                    fig.update_layout(yaxis2=dict(overlaying='y', side='right'))
                    fig = _apply_plot_theme(fig, height=300, title=f'AR Trend & DSO (Current: {dso:.0f} days)')
=======
                    ar = latest_raw.get("Accounts Receivable (AR)", 0)
                    dso = latest_raw.get("Days Sales Outstanding (DSO)", 0)

                    # Create AR trend chart using filtered data
                    ar_trend_data = filtered_df[
                        [
                            "Date",
                            "Accounts Receivable (AR)",
                            "Days Sales Outstanding (DSO)",
                        ]
                    ].copy()

                    fig = go.Figure()
                    fig.add_trace(
                        go.Scatter(
                            x=ar_trend_data["Date"],
                            y=ar_trend_data["Accounts Receivable (AR)"],
                            mode="lines",
                            name="AR Balance",
                            line=dict(color="#3498db"),
                        )
                    )
                    fig.add_trace(
                        go.Scatter(
                            x=ar_trend_data["Date"],
                            y=ar_trend_data["Days Sales Outstanding (DSO)"],
                            mode="lines",
                            name="DSO (days)",
                            yaxis="y2",
                            line=dict(color="#e74c3c"),
                        )
                    )
                    fig.update_layout(yaxis2=dict(overlaying="y", side="right"))
                    fig = _apply_plot_theme(
                        fig,
                        height=300,
                        title=f"AR Trend & DSO (Current: {dso:.0f} days)",
                    )
>>>>>>> afb34463
                    st.plotly_chart(fig, use_container_width=True)

                with col2:
                    # AP Analysis - Real Data
<<<<<<< HEAD
                    ap = latest_raw.get('Accounts Payable (AP)', 0)
                    dpo = latest_raw.get('Days Payable Outstanding (DPO)', 0)
                    
                    # Create AP trend chart using filtered data
                    ap_trend_data = filtered_df[['Date', 'Accounts Payable (AP)', 'Days Payable Outstanding (DPO)']].copy()
                    
                    fig = go.Figure()
                    fig.add_trace(go.Scatter(x=ap_trend_data['Date'], y=ap_trend_data['Accounts Payable (AP)'], 
                                           mode='lines', name='AP Balance', line=dict(color='#e74c3c')))
                    fig.add_trace(go.Scatter(x=ap_trend_data['Date'], y=ap_trend_data['Days Payable Outstanding (DPO)'], 
                                           mode='lines', name='DPO (days)', yaxis='y2', line=dict(color='#f39c12')))
                    fig.update_layout(yaxis2=dict(overlaying='y', side='right'))
                    fig = _apply_plot_theme(fig, height=300, title=f'AP Trend & DPO (Current: {dpo:.0f} days)')
=======
                    ap = latest_raw.get("Accounts Payable (AP)", 0)
                    dpo = latest_raw.get("Days Payable Outstanding (DPO)", 0)

                    # Create AP trend chart using filtered data
                    ap_trend_data = filtered_df[
                        [
                            "Date",
                            "Accounts Payable (AP)",
                            "Days Payable Outstanding (DPO)",
                        ]
                    ].copy()

                    fig = go.Figure()
                    fig.add_trace(
                        go.Scatter(
                            x=ap_trend_data["Date"],
                            y=ap_trend_data["Accounts Payable (AP)"],
                            mode="lines",
                            name="AP Balance",
                            line=dict(color="#e74c3c"),
                        )
                    )
                    fig.add_trace(
                        go.Scatter(
                            x=ap_trend_data["Date"],
                            y=ap_trend_data["Days Payable Outstanding (DPO)"],
                            mode="lines",
                            name="DPO (days)",
                            yaxis="y2",
                            line=dict(color="#f39c12"),
                        )
                    )
                    fig.update_layout(yaxis2=dict(overlaying="y", side="right"))
                    fig = _apply_plot_theme(
                        fig,
                        height=300,
                        title=f"AP Trend & DPO (Current: {dpo:.0f} days)",
                    )
>>>>>>> afb34463
                    st.plotly_chart(fig, use_container_width=True)

                with col3:
                    # Net Cash Flow by Business Unit
                    cash_by_unit = (
                        filtered_df.groupby("Business Unit / Department")[
                            "Net Cash Flow"
                        ]
                        .sum()
                        .reset_index()
                    )

                    fig = px.bar(
                        cash_by_unit,
                        x="Business Unit / Department",
                        y="Net Cash Flow",
                        title="Net Cash Flow by Business Unit",
                        color="Net Cash Flow",
                        color_continuous_scale=["red", "yellow", "green"],
                    )
                    fig = _apply_plot_theme(
                        fig, height=300, title="Net Cash Flow by Business Unit"
                    )
                    st.plotly_chart(fig, use_container_width=True)

                st.markdown("</div>", unsafe_allow_html=True)

                st.markdown("<div style='height:8px'></div>", unsafe_allow_html=True)
<<<<<<< HEAD
                
                # Balance Sheet Overview
                st.markdown('<div class="panel"><div class="section-title">Balance Sheet Overview</div>', unsafe_allow_html=True)
                
                # Balance Sheet Metrics as KPI cards
                total_assets = filtered_df['Total Assets'].sum()
                total_liabilities = filtered_df['Total Liabilities'].sum()
                equity = filtered_df['Equity'].sum()
                debt_outstanding = filtered_df['Debt Outstanding'].sum()
                debt_to_equity = (debt_outstanding / equity) if equity > 0 else 0
                current_ratio = filtered_df['Current Ratio'].mean()  # Average ratio
                
=======

                # Balance Sheet Overview
                st.markdown(
                    '<div class="panel"><div class="section-title">Balance Sheet Overview</div>',
                    unsafe_allow_html=True,
                )

                # Balance Sheet Metrics as KPI cards
                total_assets = filtered_df["Total Assets"].sum()
                total_liabilities = filtered_df["Total Liabilities"].sum()
                equity = filtered_df["Equity"].sum()
                debt_outstanding = filtered_df["Debt Outstanding"].sum()
                debt_to_equity = (debt_outstanding / equity) if equity > 0 else 0
                current_ratio = filtered_df["Current Ratio"].mean()  # Average ratio

>>>>>>> afb34463
                st.markdown(
                    f"""
                    <div class="kpi-grid cols-6">
                      <div class="kpi"><div class="label">Total Assets</div><div class="value">${total_assets:,.0f}</div></div>
                      <div class="kpi"><div class="label">Total Liabilities</div><div class="value">${total_liabilities:,.0f}</div></div>
                      <div class="kpi"><div class="label">Equity</div><div class="value">${equity:,.0f}</div></div>
                      <div class="kpi"><div class="label">Debt Outstanding</div><div class="value">${debt_outstanding:,.0f}</div></div>
                      <div class="kpi"><div class="label">Debt-to-Equity</div><div class="value">{debt_to_equity:.2f}</div></div>
                      <div class="kpi"><div class="label">Current Ratio</div><div class="value">{current_ratio:.2f}</div></div>
                    </div>
                    """,
                    unsafe_allow_html=True,
                )
<<<<<<< HEAD
                
                st.markdown('</div>', unsafe_allow_html=True)
                st.markdown("<div style='height:8px'></div>", unsafe_allow_html=True)
                

                # Operational Efficiency & Resource Management
                st.markdown('<div class="panel"><div class="section-title">Operational Efficiency & Resource Management</div>', unsafe_allow_html=True)
                
                # Essential Operational Efficiency Metrics
                inventory_turnover = filtered_df['Inventory Turnover'].mean()  # Average turnover
                cost_per_employee = filtered_df['Cost per Employee'].mean()  # Average cost per employee
                capex_total = filtered_df['Capital Expenditure (CapEx)'].sum()  # Total CapEx
                
=======

                st.markdown("</div>", unsafe_allow_html=True)
                st.markdown("<div style='height:8px'></div>", unsafe_allow_html=True)

                # Operational Efficiency & Resource Management
                st.markdown(
                    '<div class="panel"><div class="section-title">Operational Efficiency & Resource Management</div>',
                    unsafe_allow_html=True,
                )

                # Essential Operational Efficiency Metrics
                inventory_turnover = filtered_df[
                    "Inventory Turnover"
                ].mean()  # Average turnover
                cost_per_employee = filtered_df[
                    "Cost per Employee"
                ].mean()  # Average cost per employee
                capex_total = filtered_df[
                    "Capital Expenditure (CapEx)"
                ].sum()  # Total CapEx

>>>>>>> afb34463
                st.markdown(
                    f"""
                    <div class="kpi-grid cols-3">
                      <div class="kpi"><div class="label">Inventory Turnover</div><div class="value">{inventory_turnover:.1f}x</div></div>
                      <div class="kpi"><div class="label">Cost/Employee</div><div class="value">${cost_per_employee:,.0f}</div></div>
                      <div class="kpi"><div class="label">CapEx</div><div class="value">${capex_total:,.0f}</div></div>
                    </div>
                    """,
                    unsafe_allow_html=True,
                )
<<<<<<< HEAD
                
                # Operational Charts (removed Order Backlog by Department)
                col1, col2, col3 = st.columns(3)
                
                with col1:
                    # Inventory vs Sales Pipeline with caching
                    inventory_key = f"inventory_trend_{hash(str(st.session_state.cfo_filters))}"
                    if inventory_key not in st.session_state:
                        # Use processed data - Date column already exists and is properly formatted
                        inventory_trend = filtered_df[['Date', 'Inventory Value', 'Sales Pipeline Value']].copy()
                        
                        # If we have too many data points, sample them for better visualization
                        if len(inventory_trend) > 50:
                            step = len(inventory_trend) // 50
                            inventory_trend = inventory_trend.iloc[::step]
                        
                        st.session_state[inventory_key] = inventory_trend
                    else:
                        inventory_trend = st.session_state[inventory_key]
                        
                    fig = go.Figure()
                    fig.add_trace(go.Scatter(x=inventory_trend['Date'], y=inventory_trend['Inventory Value'], 
                                           mode='lines', name='Inventory', yaxis='y', line=dict(color='#3498db')))
                    fig.add_trace(go.Scatter(x=inventory_trend['Date'], y=inventory_trend['Sales Pipeline Value'], 
                                           mode='lines', name='Pipeline', yaxis='y2', line=dict(color='#2ecc71')))
                    fig.update_layout(yaxis2=dict(overlaying='y', side='right'))
                    fig = _apply_plot_theme(fig, height=300, title='Inventory vs Sales Pipeline')
                    st.plotly_chart(fig, use_container_width=True)
                
                with col2:
                    # CapEx vs OpEx Trend with caching
                    capex_key = f"capex_trend_{hash(str(st.session_state.cfo_filters))}"
                    if capex_key not in st.session_state:
                        # Use processed data - Date column already exists and is properly formatted
                        capex_opex_trend = filtered_df[['Date', 'Capital Expenditure (CapEx)', 'Operational Expenditure (OpEx)']].copy()
                        
                        # If we have too many data points, sample them for better visualization
                        if len(capex_opex_trend) > 50:
                            step = len(capex_opex_trend) // 50
                            capex_opex_trend = capex_opex_trend.iloc[::step]
                        
                        st.session_state[capex_key] = capex_opex_trend
                    else:
                        capex_opex_trend = st.session_state[capex_key]
                        
                    fig = go.Figure()
                    fig.add_trace(go.Scatter(x=capex_opex_trend['Date'], y=capex_opex_trend['Capital Expenditure (CapEx)'], 
                                           mode='lines', name='CapEx', line=dict(color='#e74c3c')))
                    fig.add_trace(go.Scatter(x=capex_opex_trend['Date'], y=capex_opex_trend['Operational Expenditure (OpEx)'], 
                                           mode='lines', name='OpEx', line=dict(color='#3498db')))
                    fig = _apply_plot_theme(fig, height=300, title='CapEx vs OpEx Trend')
                    st.plotly_chart(fig, use_container_width=True)
                
                with col3:
                    # Headcount vs Cost per Employee
                    headcount_cost = filtered_df[['Headcount', 'Cost per Employee', 'Business Unit / Department']].copy()
                    
=======

                # Operational Charts (removed Order Backlog by Department)
                col1, col2, col3 = st.columns(3)

                with col1:
                    # Inventory vs Sales Pipeline with caching
                    inventory_key = (
                        f"inventory_trend_{hash(str(st.session_state.cfo_filters))}"
                    )
                    if inventory_key not in st.session_state:
                        # Use processed data - Date column already exists and is properly formatted
                        inventory_trend = filtered_df[
                            ["Date", "Inventory Value", "Sales Pipeline Value"]
                        ].copy()

                        # If we have too many data points, sample them for better visualization
                        if len(inventory_trend) > 50:
                            step = len(inventory_trend) // 50
                            inventory_trend = inventory_trend.iloc[::step]

                        st.session_state[inventory_key] = inventory_trend
                    else:
                        inventory_trend = st.session_state[inventory_key]

                    fig = go.Figure()
                    fig.add_trace(
                        go.Scatter(
                            x=inventory_trend["Date"],
                            y=inventory_trend["Inventory Value"],
                            mode="lines",
                            name="Inventory",
                            yaxis="y",
                            line=dict(color="#3498db"),
                        )
                    )
                    fig.add_trace(
                        go.Scatter(
                            x=inventory_trend["Date"],
                            y=inventory_trend["Sales Pipeline Value"],
                            mode="lines",
                            name="Pipeline",
                            yaxis="y2",
                            line=dict(color="#2ecc71"),
                        )
                    )
                    fig.update_layout(yaxis2=dict(overlaying="y", side="right"))
                    fig = _apply_plot_theme(
                        fig, height=300, title="Inventory vs Sales Pipeline"
                    )
                    st.plotly_chart(fig, use_container_width=True)

                with col2:
                    # CapEx vs OpEx Trend with caching
                    capex_key = f"capex_trend_{hash(str(st.session_state.cfo_filters))}"
                    if capex_key not in st.session_state:
                        # Use processed data - Date column already exists and is properly formatted
                        capex_opex_trend = filtered_df[
                            [
                                "Date",
                                "Capital Expenditure (CapEx)",
                                "Operational Expenditure (OpEx)",
                            ]
                        ].copy()

                        # If we have too many data points, sample them for better visualization
                        if len(capex_opex_trend) > 50:
                            step = len(capex_opex_trend) // 50
                            capex_opex_trend = capex_opex_trend.iloc[::step]

                        st.session_state[capex_key] = capex_opex_trend
                    else:
                        capex_opex_trend = st.session_state[capex_key]

                    fig = go.Figure()
                    fig.add_trace(
                        go.Scatter(
                            x=capex_opex_trend["Date"],
                            y=capex_opex_trend["Capital Expenditure (CapEx)"],
                            mode="lines",
                            name="CapEx",
                            line=dict(color="#e74c3c"),
                        )
                    )
                    fig.add_trace(
                        go.Scatter(
                            x=capex_opex_trend["Date"],
                            y=capex_opex_trend["Operational Expenditure (OpEx)"],
                            mode="lines",
                            name="OpEx",
                            line=dict(color="#3498db"),
                        )
                    )
                    fig = _apply_plot_theme(
                        fig, height=300, title="CapEx vs OpEx Trend"
                    )
                    st.plotly_chart(fig, use_container_width=True)

                with col3:
                    # Headcount vs Cost per Employee
                    headcount_cost = filtered_df[
                        ["Headcount", "Cost per Employee", "Business Unit / Department"]
                    ].copy()

>>>>>>> afb34463
                    # If we have too many data points, sample them for better visualization
                    if len(headcount_cost) > 50:
                        step = len(headcount_cost) // 50
                        headcount_cost = headcount_cost.iloc[::step]
<<<<<<< HEAD
                    
                    fig = px.scatter(headcount_cost, x='Headcount', y='Cost per Employee', 
                                   color='Business Unit / Department', title='Headcount vs Cost/Employee',
                                   size_max=15)
                    fig = _apply_plot_theme(fig, height=300, title='Headcount vs Cost/Employee')
                    st.plotly_chart(fig, use_container_width=True)
                
                    st.markdown('</div>', unsafe_allow_html=True)
                    st.markdown("<div style='height:8px'></div>", unsafe_allow_html=True)
                
=======

                    fig = px.scatter(
                        headcount_cost,
                        x="Headcount",
                        y="Cost per Employee",
                        color="Business Unit / Department",
                        title="Headcount vs Cost/Employee",
                        size_max=15,
                    )
                    fig = _apply_plot_theme(
                        fig, height=300, title="Headcount vs Cost/Employee"
                    )
                    st.plotly_chart(fig, use_container_width=True)

                    st.markdown("</div>", unsafe_allow_html=True)
                    st.markdown(
                        "<div style='height:8px'></div>", unsafe_allow_html=True
                    )
>>>>>>> afb34463

                # Departmental P&L Section
                st.markdown(
                    '<div class="panel"><div class="section-title">Departmental P&L</div>',
                    unsafe_allow_html=True,
                )

                # Departmental P&L with proper filtering
                if (
                    not filtered_df.empty
                    and "Business Unit / Department" in filtered_df.columns
                ):
                    dept_pnl = (
                        filtered_df.groupby("Business Unit / Department")
                        .agg(
                            {
                                "Revenue (Actual)": "sum",
                                "Cost of Goods Sold (COGS)": "sum",
                                "Operating Expenses (OPEX)": "sum",
                                "EBITDA": "sum",
                            }
                        )
                        .reset_index()
                    )

                    # Add calculated fields
                    dept_pnl["Gross Profit"] = (
                        dept_pnl["Revenue (Actual)"]
                        - dept_pnl["Cost of Goods Sold (COGS)"]
                    )
                    dept_pnl["Operating Income"] = (
                        dept_pnl["Gross Profit"] - dept_pnl["Operating Expenses (OPEX)"]
                    )
                    dept_pnl["Gross Margin %"] = (
                        dept_pnl["Gross Profit"] / dept_pnl["Revenue (Actual)"] * 100
                    ).round(1)
                    dept_pnl["Operating Margin %"] = (
                        dept_pnl["Operating Income"]
                        / dept_pnl["Revenue (Actual)"]
                        * 100
                    ).round(1)

                    # Format the dataframe for better display
                    display_columns = [
                        "Business Unit / Department",
                        "Revenue (Actual)",
                        "Cost of Goods Sold (COGS)",
                        "Gross Profit",
                        "Gross Margin %",
                        "Operating Expenses (OPEX)",
                        "Operating Income",
                        "Operating Margin %",
                        "EBITDA",
                    ]

                    dept_pnl_display = dept_pnl[display_columns].copy()

                    # Format currency columns
                    currency_columns = [
                        "Revenue (Actual)",
                        "Cost of Goods Sold (COGS)",
                        "Gross Profit",
                        "Operating Expenses (OPEX)",
                        "Operating Income",
                        "EBITDA",
                    ]
                    for col in currency_columns:
                        if col in dept_pnl_display.columns:
                            dept_pnl_display[col] = dept_pnl_display[col].apply(
                                lambda x: f"${x:,.0f}"
                            )

                    st.dataframe(dept_pnl_display, use_container_width=True)
                else:
                    st.warning(
                        "No data available for Departmental P&L analysis with current filters."
                    )

                st.markdown("</div>", unsafe_allow_html=True)

                # Footer / Alerts

                render_cfo_alerts_section(latest_raw, raw_df)

                # Footer from Home page
                st.markdown(
                    f"""
                <div class="footer">
                    <p><strong>ThrivvAI CFO Console</strong></p>
                    <p>Last updated: {datetime.now().strftime('%Y-%m-%d %H:%M:%S')} · Data: realtime · <a href="mailto:support@thrivvai.com">Support</a></p>
                </div>
                """,
                    unsafe_allow_html=True,
                )

            else:
                st.warning(
                    "No financial data available. Please upload data using the sidebar."
                )

        except Exception as e:
            st.error(f"Error loading CFO dashboard: {str(e)}")
            st.info("Please check the backend services and data file.")<|MERGE_RESOLUTION|>--- conflicted
+++ resolved
@@ -6,11 +6,6 @@
 import plotly.graph_objects as go
 import streamlit as st
 
-<<<<<<< HEAD
-from datetime import datetime
-from utils import get_data_loader
-=======
->>>>>>> afb34463
 from components.alert_card import render_cfo_alerts_section
 from components.data_filter import apply_filters, get_filter_summary, validate_filters
 from services.forecast_services import ForecastPreviewService
@@ -29,21 +24,10 @@
     for key in cache_keys:
         del st.session_state[key]
 
-<<<<<<< HEAD
-def _clear_cache():
-    """Clear cached data when filters change."""
-    cache_keys = [key for key in st.session_state.keys() if key.startswith(('filtered_data_', 'profit_trend_', 'inventory_trend_', 'capex_trend_'))]
-    for key in cache_keys:
-        del st.session_state[key]
-
-
-def _apply_plot_theme(fig: go.Figure, height: int = 340, title: str | None = None) -> go.Figure:
-=======
 
 def _apply_plot_theme(
     fig: go.Figure, height: int = 340, title: str | None = None
 ) -> go.Figure:
->>>>>>> afb34463
     fig.update_layout(
         template="plotly_dark",
         height=height,
@@ -97,13 +81,6 @@
             data_loader = get_data_loader()
             processed_df = data_loader.get_processed_data()
             raw_df = data_loader.get_raw_data()
-<<<<<<< HEAD
-            
-            if processed_df is not None and not processed_df.empty and raw_df is not None:
-                business_units = raw_df['Business Unit / Department'].unique().tolist() if raw_df is not None else []
-            
-                if 'cfo_filters' not in st.session_state:
-=======
 
             if (
                 processed_df is not None
@@ -117,7 +94,6 @@
                 )
 
                 if "cfo_filters" not in st.session_state:
->>>>>>> afb34463
                     st.session_state.cfo_filters = validate_filters({})
 
                 # Header Section (Filters & Controls)
@@ -135,13 +111,8 @@
                     if selected_unit != st.session_state.cfo_filters["unit"]:
                         # Clear cache when unit changes
                         _clear_cache()
-<<<<<<< HEAD
-                        st.session_state.cfo_filters['unit'] = selected_unit
-                
-=======
                         st.session_state.cfo_filters["unit"] = selected_unit
 
->>>>>>> afb34463
                 with f2:
                     # Date range filter with automatic end date opening
                     if "start_date" not in st.session_state.cfo_filters:
@@ -175,17 +146,10 @@
 
                         # Clear cache when dates change
                         _clear_cache()
-<<<<<<< HEAD
-                        
-                        st.session_state.cfo_filters['start_date'] = start_date
-                        st.session_state.cfo_filters['end_date'] = end_date
-                        
-=======
 
                         st.session_state.cfo_filters["start_date"] = start_date
                         st.session_state.cfo_filters["end_date"] = end_date
 
->>>>>>> afb34463
                         # Convert to date_range format for compatibility
                         if start_date and end_date:
                             st.session_state.cfo_filters["date_range"] = [
@@ -203,15 +167,10 @@
                 with f3:
                     # Period aggregation filter
                     period_options = ["Monthly", "Quarterly", "Yearly"]
-<<<<<<< HEAD
-                    current_period = st.session_state.cfo_filters.get('period', 'Yearly')
-                    
-=======
                     current_period = st.session_state.cfo_filters.get(
                         "period", "Yearly"
                     )
 
->>>>>>> afb34463
                     selected_period = st.selectbox(
                         "Period",
                         period_options,
@@ -223,13 +182,8 @@
                     if selected_period != st.session_state.cfo_filters.get("period"):
                         # Clear cache when period changes
                         _clear_cache()
-<<<<<<< HEAD
-                        st.session_state.cfo_filters['period'] = selected_period
-                
-=======
                         st.session_state.cfo_filters["period"] = selected_period
 
->>>>>>> afb34463
                 with f4:
                     st.markdown(
                         "<div style='height:28px'></div>", unsafe_allow_html=True
@@ -262,17 +216,6 @@
                     if st.button("Alerts", type="primary", use_container_width=True):
                         st.session_state.show_alerts_only = True
                         st.rerun()
-<<<<<<< HEAD
-                
-                if st.session_state.get('show_alerts_only', False):
-                    # Apply filters for alerts view using processed data
-                    filtered_df_for_alerts = apply_filters(processed_df, st.session_state.cfo_filters)
-                    latest_raw_for_alerts = filtered_df_for_alerts.iloc[-1]
-                    
-                    render_cfo_alerts_section(latest_raw_for_alerts, filtered_df_for_alerts)
-                    
-                    if st.button("Back to Dashboard", type="secondary", use_container_width=True):
-=======
 
                 if st.session_state.get("show_alerts_only", False):
                     # Apply filters for alerts view using processed data
@@ -288,18 +231,10 @@
                     if st.button(
                         "Back to Dashboard", type="secondary", use_container_width=True
                     ):
->>>>>>> afb34463
                         st.session_state.show_alerts_only = False
                         st.rerun()
 
                     return
-<<<<<<< HEAD
-                
-                # Apply filtering system with caching (use processed data for better performance)
-                filter_key = f"filtered_data_{hash(str(st.session_state.cfo_filters))}"
-                if filter_key not in st.session_state:
-                    filtered_df_result = apply_filters(processed_df, st.session_state.cfo_filters)
-=======
 
                 # Apply filtering system with caching (use processed data for better performance)
                 filter_key = f"filtered_data_{hash(str(st.session_state.cfo_filters))}"
@@ -307,39 +242,11 @@
                     filtered_df_result = apply_filters(
                         processed_df, st.session_state.cfo_filters
                     )
->>>>>>> afb34463
                     st.session_state[filter_key] = filtered_df_result
                 filtered_df = st.session_state[filter_key]
 
                 # Use filtered data for calculations
                 latest_raw = filtered_df.iloc[-1]
-<<<<<<< HEAD
-                
-                # Get alert metrics from filtered data
-                cash_balance = latest_raw.get('Cash Balance', 0)
-                debt_equity_ratio = latest_raw.get('Debt-to-Equity Ratio', 0)
-                net_income = latest_raw.get('Net Income', 0)
-                current_ratio = latest_raw.get('Current Ratio', 0)
-                dso = latest_raw.get('Days Sales Outstanding (DSO)', 0)
-                
-                # Show filter summary
-                filter_summary = get_filter_summary(filtered_df, st.session_state.cfo_filters)
-                if filter_summary['active_filters']:
-                    st.info(f"Active Filters: {' | '.join(filter_summary['active_filters'])} | Showing {filter_summary['record_count']} records")
-                
-                # Show detailed sections by default (since we removed view filter)
-                
-                # Financial Performance Overview
-                st.markdown('<div class="panel"><div class="section-title">Financial Performance Overview</div>', unsafe_allow_html=True)
-                
-                # Calculate aggregated values from filtered data
-                revenue_actual = filtered_df['Revenue (Actual)'].sum()
-                revenue_budget = filtered_df['Revenue (Budget / Forecast)'].sum()
-                variance = ((revenue_actual - revenue_budget) / revenue_budget * 100) if revenue_budget > 0 else 0
-                gross_profit = filtered_df['Gross Profit'].sum()
-                net_income = filtered_df['Net Income'].sum()
-                ebitda = filtered_df['EBITDA'].sum()
-=======
 
                 # Get alert metrics from filtered data
                 cash_balance = latest_raw.get("Cash Balance", 0)
@@ -376,7 +283,6 @@
                 gross_profit = filtered_df["Gross Profit"].sum()
                 net_income = filtered_df["Net Income"].sum()
                 ebitda = filtered_df["EBITDA"].sum()
->>>>>>> afb34463
                 st.markdown(
                     f"""
                     <div class="kpi-grid">
@@ -503,15 +409,10 @@
                 chart_key = f"profit_trend_{hash(str(st.session_state.cfo_filters))}"
                 if chart_key not in st.session_state:
                     # Use processed data - Date column already exists and is properly formatted
-<<<<<<< HEAD
-                    profit_trend = filtered_df[['Date', 'Gross Profit', 'EBITDA', 'Net Income']].copy()
-                    
-=======
                     profit_trend = filtered_df[
                         ["Date", "Gross Profit", "EBITDA", "Net Income"]
                     ].copy()
 
->>>>>>> afb34463
                     # If we have too many data points, sample them for better visualization
                     if len(profit_trend) > 50:
                         # Sample every nth record to get a reasonable number of points
@@ -560,19 +461,11 @@
                 )
 
                 # Cash Flow Metrics - inside panel as KPI cards
-<<<<<<< HEAD
-                cash_inflows = filtered_df['Cash Inflows'].sum()
-                cash_outflows = filtered_df['Cash Outflows'].sum()
-                net_cash_flow = filtered_df['Net Cash Flow'].sum()
-                cash_balance = filtered_df['Cash Balance'].iloc[-1]  # Latest balance
-                
-=======
                 cash_inflows = filtered_df["Cash Inflows"].sum()
                 cash_outflows = filtered_df["Cash Outflows"].sum()
                 net_cash_flow = filtered_df["Net Cash Flow"].sum()
                 cash_balance = filtered_df["Cash Balance"].iloc[-1]  # Latest balance
 
->>>>>>> afb34463
                 st.markdown(
                     f"""
                     <div class=\"kpi-grid\">
@@ -590,21 +483,6 @@
 
                 with col1:
                     # AR Analysis - Real Data
-<<<<<<< HEAD
-                    ar = latest_raw.get('Accounts Receivable (AR)', 0)
-                    dso = latest_raw.get('Days Sales Outstanding (DSO)', 0)
-                    
-                    # Create AR trend chart using filtered data
-                    ar_trend_data = filtered_df[['Date', 'Accounts Receivable (AR)', 'Days Sales Outstanding (DSO)']].copy()
-                    
-                    fig = go.Figure()
-                    fig.add_trace(go.Scatter(x=ar_trend_data['Date'], y=ar_trend_data['Accounts Receivable (AR)'], 
-                                           mode='lines', name='AR Balance', line=dict(color='#3498db')))
-                    fig.add_trace(go.Scatter(x=ar_trend_data['Date'], y=ar_trend_data['Days Sales Outstanding (DSO)'], 
-                                           mode='lines', name='DSO (days)', yaxis='y2', line=dict(color='#e74c3c')))
-                    fig.update_layout(yaxis2=dict(overlaying='y', side='right'))
-                    fig = _apply_plot_theme(fig, height=300, title=f'AR Trend & DSO (Current: {dso:.0f} days)')
-=======
                     ar = latest_raw.get("Accounts Receivable (AR)", 0)
                     dso = latest_raw.get("Days Sales Outstanding (DSO)", 0)
 
@@ -643,26 +521,10 @@
                         height=300,
                         title=f"AR Trend & DSO (Current: {dso:.0f} days)",
                     )
->>>>>>> afb34463
                     st.plotly_chart(fig, use_container_width=True)
 
                 with col2:
                     # AP Analysis - Real Data
-<<<<<<< HEAD
-                    ap = latest_raw.get('Accounts Payable (AP)', 0)
-                    dpo = latest_raw.get('Days Payable Outstanding (DPO)', 0)
-                    
-                    # Create AP trend chart using filtered data
-                    ap_trend_data = filtered_df[['Date', 'Accounts Payable (AP)', 'Days Payable Outstanding (DPO)']].copy()
-                    
-                    fig = go.Figure()
-                    fig.add_trace(go.Scatter(x=ap_trend_data['Date'], y=ap_trend_data['Accounts Payable (AP)'], 
-                                           mode='lines', name='AP Balance', line=dict(color='#e74c3c')))
-                    fig.add_trace(go.Scatter(x=ap_trend_data['Date'], y=ap_trend_data['Days Payable Outstanding (DPO)'], 
-                                           mode='lines', name='DPO (days)', yaxis='y2', line=dict(color='#f39c12')))
-                    fig.update_layout(yaxis2=dict(overlaying='y', side='right'))
-                    fig = _apply_plot_theme(fig, height=300, title=f'AP Trend & DPO (Current: {dpo:.0f} days)')
-=======
                     ap = latest_raw.get("Accounts Payable (AP)", 0)
                     dpo = latest_raw.get("Days Payable Outstanding (DPO)", 0)
 
@@ -701,7 +563,6 @@
                         height=300,
                         title=f"AP Trend & DPO (Current: {dpo:.0f} days)",
                     )
->>>>>>> afb34463
                     st.plotly_chart(fig, use_container_width=True)
 
                 with col3:
@@ -730,20 +591,6 @@
                 st.markdown("</div>", unsafe_allow_html=True)
 
                 st.markdown("<div style='height:8px'></div>", unsafe_allow_html=True)
-<<<<<<< HEAD
-                
-                # Balance Sheet Overview
-                st.markdown('<div class="panel"><div class="section-title">Balance Sheet Overview</div>', unsafe_allow_html=True)
-                
-                # Balance Sheet Metrics as KPI cards
-                total_assets = filtered_df['Total Assets'].sum()
-                total_liabilities = filtered_df['Total Liabilities'].sum()
-                equity = filtered_df['Equity'].sum()
-                debt_outstanding = filtered_df['Debt Outstanding'].sum()
-                debt_to_equity = (debt_outstanding / equity) if equity > 0 else 0
-                current_ratio = filtered_df['Current Ratio'].mean()  # Average ratio
-                
-=======
 
                 # Balance Sheet Overview
                 st.markdown(
@@ -759,7 +606,6 @@
                 debt_to_equity = (debt_outstanding / equity) if equity > 0 else 0
                 current_ratio = filtered_df["Current Ratio"].mean()  # Average ratio
 
->>>>>>> afb34463
                 st.markdown(
                     f"""
                     <div class="kpi-grid cols-6">
@@ -773,21 +619,6 @@
                     """,
                     unsafe_allow_html=True,
                 )
-<<<<<<< HEAD
-                
-                st.markdown('</div>', unsafe_allow_html=True)
-                st.markdown("<div style='height:8px'></div>", unsafe_allow_html=True)
-                
-
-                # Operational Efficiency & Resource Management
-                st.markdown('<div class="panel"><div class="section-title">Operational Efficiency & Resource Management</div>', unsafe_allow_html=True)
-                
-                # Essential Operational Efficiency Metrics
-                inventory_turnover = filtered_df['Inventory Turnover'].mean()  # Average turnover
-                cost_per_employee = filtered_df['Cost per Employee'].mean()  # Average cost per employee
-                capex_total = filtered_df['Capital Expenditure (CapEx)'].sum()  # Total CapEx
-                
-=======
 
                 st.markdown("</div>", unsafe_allow_html=True)
                 st.markdown("<div style='height:8px'></div>", unsafe_allow_html=True)
@@ -809,7 +640,6 @@
                     "Capital Expenditure (CapEx)"
                 ].sum()  # Total CapEx
 
->>>>>>> afb34463
                 st.markdown(
                     f"""
                     <div class="kpi-grid cols-3">
@@ -820,65 +650,6 @@
                     """,
                     unsafe_allow_html=True,
                 )
-<<<<<<< HEAD
-                
-                # Operational Charts (removed Order Backlog by Department)
-                col1, col2, col3 = st.columns(3)
-                
-                with col1:
-                    # Inventory vs Sales Pipeline with caching
-                    inventory_key = f"inventory_trend_{hash(str(st.session_state.cfo_filters))}"
-                    if inventory_key not in st.session_state:
-                        # Use processed data - Date column already exists and is properly formatted
-                        inventory_trend = filtered_df[['Date', 'Inventory Value', 'Sales Pipeline Value']].copy()
-                        
-                        # If we have too many data points, sample them for better visualization
-                        if len(inventory_trend) > 50:
-                            step = len(inventory_trend) // 50
-                            inventory_trend = inventory_trend.iloc[::step]
-                        
-                        st.session_state[inventory_key] = inventory_trend
-                    else:
-                        inventory_trend = st.session_state[inventory_key]
-                        
-                    fig = go.Figure()
-                    fig.add_trace(go.Scatter(x=inventory_trend['Date'], y=inventory_trend['Inventory Value'], 
-                                           mode='lines', name='Inventory', yaxis='y', line=dict(color='#3498db')))
-                    fig.add_trace(go.Scatter(x=inventory_trend['Date'], y=inventory_trend['Sales Pipeline Value'], 
-                                           mode='lines', name='Pipeline', yaxis='y2', line=dict(color='#2ecc71')))
-                    fig.update_layout(yaxis2=dict(overlaying='y', side='right'))
-                    fig = _apply_plot_theme(fig, height=300, title='Inventory vs Sales Pipeline')
-                    st.plotly_chart(fig, use_container_width=True)
-                
-                with col2:
-                    # CapEx vs OpEx Trend with caching
-                    capex_key = f"capex_trend_{hash(str(st.session_state.cfo_filters))}"
-                    if capex_key not in st.session_state:
-                        # Use processed data - Date column already exists and is properly formatted
-                        capex_opex_trend = filtered_df[['Date', 'Capital Expenditure (CapEx)', 'Operational Expenditure (OpEx)']].copy()
-                        
-                        # If we have too many data points, sample them for better visualization
-                        if len(capex_opex_trend) > 50:
-                            step = len(capex_opex_trend) // 50
-                            capex_opex_trend = capex_opex_trend.iloc[::step]
-                        
-                        st.session_state[capex_key] = capex_opex_trend
-                    else:
-                        capex_opex_trend = st.session_state[capex_key]
-                        
-                    fig = go.Figure()
-                    fig.add_trace(go.Scatter(x=capex_opex_trend['Date'], y=capex_opex_trend['Capital Expenditure (CapEx)'], 
-                                           mode='lines', name='CapEx', line=dict(color='#e74c3c')))
-                    fig.add_trace(go.Scatter(x=capex_opex_trend['Date'], y=capex_opex_trend['Operational Expenditure (OpEx)'], 
-                                           mode='lines', name='OpEx', line=dict(color='#3498db')))
-                    fig = _apply_plot_theme(fig, height=300, title='CapEx vs OpEx Trend')
-                    st.plotly_chart(fig, use_container_width=True)
-                
-                with col3:
-                    # Headcount vs Cost per Employee
-                    headcount_cost = filtered_df[['Headcount', 'Cost per Employee', 'Business Unit / Department']].copy()
-                    
-=======
 
                 # Operational Charts (removed Order Backlog by Department)
                 col1, col2, col3 = st.columns(3)
@@ -982,23 +753,10 @@
                         ["Headcount", "Cost per Employee", "Business Unit / Department"]
                     ].copy()
 
->>>>>>> afb34463
                     # If we have too many data points, sample them for better visualization
                     if len(headcount_cost) > 50:
                         step = len(headcount_cost) // 50
                         headcount_cost = headcount_cost.iloc[::step]
-<<<<<<< HEAD
-                    
-                    fig = px.scatter(headcount_cost, x='Headcount', y='Cost per Employee', 
-                                   color='Business Unit / Department', title='Headcount vs Cost/Employee',
-                                   size_max=15)
-                    fig = _apply_plot_theme(fig, height=300, title='Headcount vs Cost/Employee')
-                    st.plotly_chart(fig, use_container_width=True)
-                
-                    st.markdown('</div>', unsafe_allow_html=True)
-                    st.markdown("<div style='height:8px'></div>", unsafe_allow_html=True)
-                
-=======
 
                     fig = px.scatter(
                         headcount_cost,
@@ -1017,7 +775,6 @@
                     st.markdown(
                         "<div style='height:8px'></div>", unsafe_allow_html=True
                     )
->>>>>>> afb34463
 
                 # Departmental P&L Section
                 st.markdown(
