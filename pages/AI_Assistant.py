--- conflicted
+++ resolved
@@ -3,13 +3,7 @@
 import streamlit as st
 
 from services.chat_services import process_financial_question
-<<<<<<< HEAD
-from services.forecast_services import run_forecast_job
-from utils import save_chat_message
-from services.forecast_services import create_forecast_chart
-=======
 from services.forecast_services import create_forecast_chart, run_forecast_job
->>>>>>> afb34463
 from services.query_doc import query_documents
 from utils import get_data_loader, save_chat_message
 
@@ -58,9 +52,6 @@
 def is_rag_question(question):
     """Check if the question is asking for document/invoice/regulation analysis."""
     rag_keywords = [
-<<<<<<< HEAD
-        'invoice', 'payment', 'overdue', 'regulation', 'license', 'warning','opportunity', 'account receivable', 'account payable', 'receivables', 'payables', 'purchase orders', 'po', 'terms and conditions', 't&c', 'discount', 'penalty', 'late fee', 'retail payment', 'card scheme', 'compliance', 'due date', 'settlement', 'financial obligation', 'supplier', 'vendor', 'customer', 'payment schedule', 'extended terms', 'regulatory requirement', 'reporting requirement', 'internal control', 'rps', 'penal interest', 'interest charge', 'late payment', 'guarantee', 'reminder notice',' capital requirements'
-=======
         "invoice",
         "payment",
         "overdue",
@@ -100,7 +91,6 @@
         "guarantee",
         "reminder notice",
         " capital requirements",
->>>>>>> afb34463
     ]
     question_lower = question.lower()
     return any(keyword in question_lower for keyword in rag_keywords)
@@ -254,19 +244,12 @@
 
                     # Add forecast insights to the main message if available
                     if "Forecast Generated" in response_text and forecast_data:
-<<<<<<< HEAD
-                        from services.forecast_services import generate_chatbot_forecast_insights
-                        insights = generate_chatbot_forecast_insights(
-                            forecast_data, 
-                            forecast_department
-=======
                         from services.forecast_services import (
                             generate_chatbot_forecast_insights,
                         )
 
                         insights = generate_chatbot_forecast_insights(
                             forecast_data, forecast_department
->>>>>>> afb34463
                         )
                         # Merge insights into the main message
                         ai_msg += f"<br/><br/>{insights}"
@@ -280,13 +263,7 @@
                     if "Forecast Generated" in response_text and forecast_data:
                         # Display forecast chart
                         create_forecast_chart(
-<<<<<<< HEAD
-                            forecast_data, 
-                            forecast_department,
-                            chart_height=200
-=======
                             forecast_data, forecast_department, chart_height=200
->>>>>>> afb34463
                         )
 
                 st.markdown("</div>", unsafe_allow_html=True)
