--- conflicted
+++ resolved
@@ -1,16 +1,9 @@
-<<<<<<< HEAD
-import fitz  # PyMuPDF
-import csv
-from datetime import datetime
-
-=======
 """Data parsing utilities for the CFO dashboard."""
 
 import csv
 
 import fitz  # PyMuPDF
 
->>>>>>> afb34463
 
 def parse_pdf(path: str) -> str:
     """Extract text from PDF using PyMuPDF."""
