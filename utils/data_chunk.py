--- conflicted
+++ resolved
@@ -16,12 +16,7 @@
         self._total_records = 0
 
     def load_and_chunk_data(self) -> bool:
-<<<<<<< HEAD
-        """
-        Load data and split into 5 chunks for LLM processing.
-=======
         """Load data and split into 5 chunks for LLM processing.
->>>>>>> afb34463
 
         Returns:
             bool: True if data loaded and chunked successfully
@@ -111,12 +106,7 @@
             return {"chunk_number": chunk_num, "error": str(e)}
 
     def get_chunk(self, chunk_number: int) -> Optional[Dict[str, Any]]:
-<<<<<<< HEAD
-        """
-        Get a specific data chunk.
-=======
         """Get a specific data chunk.
->>>>>>> afb34463
 
         Args:
             chunk_number: Chunk number (1-5)
@@ -153,12 +143,7 @@
         }
 
     def get_chunk_for_llm(self, chunk_number: int) -> str:
-<<<<<<< HEAD
-        """
-        Get a data chunk formatted for LLM consumption.
-=======
         """Get a data chunk formatted for LLM consumption.
->>>>>>> afb34463
 
         Args:
             chunk_number: Chunk number (1-5)
