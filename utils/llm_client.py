--- conflicted
+++ resolved
@@ -2,26 +2,15 @@
 
 import re
 
-<<<<<<< HEAD
-=======
 import runpod
 
->>>>>>> afb34463
 try:
     from .config import RUNPOD_API_KEY, RUNPOD_ENDPOINT_ID
 except ImportError:
     from config import RUNPOD_API_KEY, RUNPOD_ENDPOINT_ID
 
-<<<<<<< HEAD
-BASE_URL = f"https://api.runpod.ai/v2/{RUNPOD_ENDPOINT_ID}"
-headers = {
-    "Authorization": f"Bearer {RUNPOD_API_KEY}",
-    "Content-Type": "application/json",
-}
-=======
 runpod.api_key = RUNPOD_API_KEY
 endpoint = runpod.Endpoint(RUNPOD_ENDPOINT_ID)
->>>>>>> afb34463
 
 
 def clean_output(text: str) -> str:
@@ -73,93 +62,6 @@
 
 def call_vllm(prompt: str, max_tokens: int = 512) -> str:
     """Calls the vLLM endpoint on Runpod, polls for completion, and returns a cleaned output."""
-<<<<<<< HEAD
-    data = {
-        "input": {
-            "prompt": prompt,
-            "application": "RAG",
-            "sampling_params": {
-                "temperature": 0,
-                "max_tokens": max_tokens,
-                "repetition_penalty": 1.2,
-            },
-        }
-    }
-
-    try:
-        # Step 1: Submit the job
-        response = requests.post(
-            f"{BASE_URL}/run", headers=headers, json=data, timeout=30
-        )
-        response.raise_for_status()
-        job = response.json()
-        job_id = job.get("id")
-        if not job_id:
-            return "Error: Failed to submit job to LLM."
-
-        # Step 2: Poll for the result with timeout
-        max_attempts = 100  # ~300 seconds total (5 minutes)
-        attempts = 0
-        while attempts < max_attempts:
-            try:
-                status_response = requests.get(
-                    f"{BASE_URL}/status/{job_id}", headers=headers, timeout=10
-                )
-                status_response.raise_for_status()
-                status_json = status_response.json()
-
-                if status_json["status"] == "COMPLETED":
-                    output = status_json.get("output")
-                    if not output:
-                        return "Error: No output from LLM."
-
-                    try:
-                        # Primary expected format: [{'choices': [{'tokens': ['...']}]}]
-                        if isinstance(output, list) and output:
-                            first_item = output[0]
-                            if isinstance(first_item, dict) and "choices" in first_item:
-                                choices = first_item.get("choices")
-                                if isinstance(choices, list) and choices:
-                                    first_choice = choices[0]
-                                    if isinstance(first_choice, dict):
-                                        tokens = first_choice.get("tokens")
-                                        if isinstance(tokens, list):
-                                            response_text = "".join(
-                                                str(token) for token in tokens
-                                            ).strip()
-                                            return clean_output(response_text)
-
-                        # Fallback for simpler string or dict outputs
-                        if isinstance(output, str):
-                            return clean_output(output)
-
-                        # If all else fails, stringify and clean
-                        return clean_output(str(output))
-
-                    except Exception as e:
-                        return f"Error parsing LLM response: {e}"
-
-                elif status_json["status"] == "FAILED":
-                    return "Error: LLM job failed."
-                else:
-                    attempts += 1
-                    time.sleep(3)
-
-            except requests.exceptions.Timeout:
-                attempts += 1
-                if attempts >= max_attempts:
-                    return "Error: LLM request timed out."
-                time.sleep(3)
-
-            except requests.exceptions.RequestException as e:
-                return f"Error checking LLM status: {e}"
-
-        return "Error: LLM request timed out after 300 seconds (5 minutes)."
-
-    except requests.exceptions.RequestException as e:
-        return f"Error communicating with LLM service: {e}"
-
-=======
     try:
         run_request = endpoint.run_sync(
             {
@@ -205,6 +107,5 @@
 
     except TimeoutError:
         return "Error: LLM request timed out after 5 minutes."
->>>>>>> afb34463
     except Exception as e:
         return f"Error communicating with LLM service: {e}"