--- conflicted
+++ resolved
@@ -2,11 +2,8 @@
 
 import json
 
-<<<<<<< HEAD
-=======
 import redis
 
->>>>>>> afb34463
 try:
     from .config import REDIS_HOST, REDIS_PASSWORD, REDIS_PORT, REDIS_USERNAME
 except ImportError:
@@ -21,18 +18,6 @@
     decode_responses=True,
 )
 
-<<<<<<< HEAD
-_redis_client = redis.Redis(
-    host=REDIS_HOST,
-    port=REDIS_PORT,
-    username=REDIS_USERNAME,
-    password=REDIS_PASSWORD,
-    db=0,
-    decode_responses=True,
-)
-
-=======
->>>>>>> afb34463
 
 def store_metadata(chunk_id: str, metadata: dict):
     """Stores metadata in Redis."""
