import json
import uuid
from datetime import datetime, timedelta
import pandas as pd
from qdrant_client.models import PointStruct

# Local utility imports
from utils.parser import parse_pdf, parse_csv
from utils.chunker import chunk_text
from utils.embedding import embed_texts
from utils.vectorstore_qdrant import init_collection, upsert_embeddings, search
from utils.rerank import rerank
from utils.llm_client import call_vllm
from utils.redis_client import store_metadata, get_metadata


# -------- Template Loader --------
def load_template(template_name: str) -> str:
<<<<<<< HEAD
    """Load template string from insight_templates.json"""
    with open("/home/ubuntu/cfo_dashboard/prompts/insights.json", "r") as f:
=======
    """Load the selected template from insights.json"""
    with open("/home/rohith/Git_Thrivv/Git_Use_Thrivv/cfo_dashboard/prompts/insights.json", "r") as f:
>>>>>>> 07bafb5b
        templates = json.load(f)
    return templates.get(template_name, templates["default"])


# -------- Ingestion Pipeline --------
def ingest_document(path: str, metadata: dict):
    """Embed and index documents (PDF or CSV) into Qdrant"""
    if path.endswith(".pdf"):
        text = parse_pdf(path)
        chunks = chunk_text(text)
    elif path.endswith(".csv"):
        chunks = parse_csv(path)
    else:
        raise ValueError("Unsupported file type")

    vectors = embed_texts(chunks)
    init_collection(len(vectors[0]))

    points_to_upsert = []
    for chunk, vector in zip(chunks, vectors):
        chunk_id = str(uuid.uuid4())
        full_metadata = {**metadata, "content": chunk, "chunk_id": chunk_id}
        store_metadata(chunk_id, full_metadata)

        points_to_upsert.append(
            PointStruct(
                id=chunk_id,
                vector=vector,
                payload={"chunk_id": chunk_id}
            )
        )

    upsert_embeddings(points_to_upsert)


# -------- Query Pipeline (Unified RAG + Invoice Logic) --------
def query_rag(query: str, template_name: str = "default", top_k: int = 20):
    """Main RAG query pipeline with intelligent invoice filtering and context composition"""
    
    # Step 1: Vector Search + Rerank
    q_vec = embed_texts([query])[0]
    results = search(q_vec, top_k=top_k)
    docs = [get_metadata(r.payload["chunk_id"])["content"] for r in results]
    reranked = rerank(query, docs)

<<<<<<< HEAD
    docs = []
    for r in results:
        chunk_id = r.payload["chunk_id"]
        full_metadata = get_metadata(chunk_id)
        if full_metadata and "content" in full_metadata:
            docs.append(full_metadata["content"])
=======
    # Step 2: Load and preprocess data
    ar_df = pd.read_csv("/home/rohith/Git_Thrivv/Git_Use_Thrivv/cfo_dashboard/data/AR_Invoice.csv")
    ap_df = pd.read_csv("/home/rohith/Git_Thrivv/Git_Use_Thrivv/cfo_dashboard/data/AP_Invoice.csv")
    po_text = parse_pdf("/home/rohith/Git_Thrivv/Git_Use_Thrivv/cfo_dashboard/data/PO_T&C.pdf")
    reg_text = parse_pdf("/home/rohith/Git_Thrivv/Git_Use_Thrivv/cfo_dashboard/data/RPSR_RPSCSR_UAE.pdf")

    # Normalize dates
    for df in [ar_df, ap_df]:
        if "Due Date" in df.columns:
            df["Due Date"] = pd.to_datetime(df["Due Date"], errors="coerce")

    today = datetime.now().date()
    next_week = today + timedelta(days=7)

    # Step 3: Label status based on payment & due date
    def label_status(df):
        def status_fn(row):
            if pd.isna(row["Due Date"]):
                return "Unknown"
            elif str(row["Payment Status"]).lower() != "not paid":
                return "Paid"
            elif row["Due Date"].date() < today:
                return "Overdue"
            elif today <= row["Due Date"].date() <= next_week:
                return "Upcoming"
            else:
                return "Future"
        df["Status"] = df.apply(status_fn, axis=1)
        return df

    ar_df, ap_df = label_status(ar_df), label_status(ap_df)

    # Step 4: Query intent filtering
    q_lower = query.lower()
    if any(k in q_lower for k in ["upcoming", "this week", "next week"]):
        ar_filtered = ar_df[ar_df["Status"] == "Upcoming"]
        ap_filtered = ap_df[ap_df["Status"] == "Upcoming"]
    elif any(k in q_lower for k in ["overdue", "late", "crossed"]):
        ar_filtered = ar_df[ar_df["Status"] == "Overdue"]
        ap_filtered = ap_df[ap_df["Status"] == "Overdue"]
    else:
        ar_filtered, ap_filtered = ar_df, ap_df
>>>>>>> 07bafb5b

    # Step 5: Prepare context strings
    def truncate(txt, max_len=5000):
        return txt[:max_len] + "..." if len(txt) > max_len else txt

<<<<<<< HEAD
    # Manually add all relevant data to the context (truncated for performance)
    invoice_ar_md = parse_csv("/home/ubuntu/cfo_dashboard/data/AR_Invoice.csv")[0]
    invoice_ap_md = parse_csv("/home/ubuntu/cfo_dashboard/data/AP_Invoice.csv")[0]
    po_terms_text = parse_pdf("/home/ubuntu/cfo_dashboard/data/PO_T&C.pdf")
    regulations_text = parse_pdf("/home/ubuntu/cfo_dashboard/data/RPSR_RPSCSR_UAE.pdf")

    # Truncate large documents to prevent timeout
    max_length = 5000
    invoice_ar_md = invoice_ar_md[:max_length] + "..." if len(invoice_ar_md) > max_length else invoice_ar_md
    invoice_ap_md = invoice_ap_md[:max_length] + "..." if len(invoice_ap_md) > max_length else invoice_ap_md
    po_terms_text = po_terms_text[:max_length] + "..." if len(po_terms_text) > max_length else po_terms_text
    regulations_text = regulations_text[:max_length] + "..." if len(regulations_text) > max_length else regulations_text

    context_parts = [
        "Accounts Receivable Invoice Data:",
        invoice_ar_md,
        "Accounts Payable Data:",
        invoice_ap_md,
        "Purchase Order Terms:",
        po_terms_text,
        "Regulations:",
        regulations_text,
        "Retrieved Context:",
        "\n\n".join(reranked[:2]),  # Limit to top 5 results
    ]

    AR_context =["Accounts Receivable Invoice Data:",
        invoice_ar_md,
        "Regulations:",
        regulations_text,
        "Retrieved Context:",
        "\n\n".join(reranked[:2])]
    
    AP_context =["Accounts Payable Invoice Data:",
        invoice_ap_md,
        "Purchase Order Terms:",
        po_terms_text,
        "Regulations:",
        regulations_text,
        "Retrieved Context:",
        "\n\n".join(reranked[:2])]

    context = "\n\n".join(context_parts)
    AR_context = "\n\n".join(AR_context)
    AP_context = "\n\n".join(AP_context)
    template = load_template(template_name)
=======
    ar_csv, ap_csv = truncate(ar_filtered.to_csv(index=False)), truncate(ap_filtered.to_csv(index=False))
    po_text, reg_text = truncate(po_text), truncate(reg_text)
>>>>>>> 07bafb5b

    # Step 6: Build full context
    context = f"""
Accounts Receivable (AR) Data:
{ar_csv}

Accounts Payable (AP) Data:
{ap_csv}

Purchase Order Terms:
{po_text}

Regulatory Context:
{reg_text}

Retrieved Context (Top Matches):
{'\n\n'.join(reranked[:2])}
"""

    AR_context = "\n\n".join([
        "Accounts Receivable Invoice Data:", ar_csv,
        "Regulations:", reg_text,
        "Retrieved Context:", "\n\n".join(reranked[:2])
    ])

    AP_context = "\n\n".join([
        "Accounts Payable Invoice Data:", ap_csv,
        "Purchase Order Terms:", po_text,
        "Regulations:", reg_text,
        "Retrieved Context:", "\n\n".join(reranked[:2])
    ])

    # Step 7: Template formatting
    template = load_template(template_name)
    now_str = datetime.now().strftime("%Y-%m-%d")
    next_week_str = next_week.strftime("%Y-%m-%d")

    template = template.replace("{current_date}", now_str)
    template = template.replace("{current_date_plus_6_days}", next_week_str)

    prompt = template.format(
        context=context,
        query=query,
        AR_context=AR_context,
        AP_context=AP_context,
        regulations_context=reg_text,
        PO_context=po_text
    )

    # Step 8: Call LLM (Runpod / vLLM)
    return call_vllm(prompt, max_tokens=1024)<|MERGE_RESOLUTION|>--- conflicted
+++ resolved
@@ -16,13 +16,8 @@
 
 # -------- Template Loader --------
 def load_template(template_name: str) -> str:
-<<<<<<< HEAD
-    """Load template string from insight_templates.json"""
+    """Load the selected template from insights.json"""
     with open("/home/ubuntu/cfo_dashboard/prompts/insights.json", "r") as f:
-=======
-    """Load the selected template from insights.json"""
-    with open("/home/rohith/Git_Thrivv/Git_Use_Thrivv/cfo_dashboard/prompts/insights.json", "r") as f:
->>>>>>> 07bafb5b
         templates = json.load(f)
     return templates.get(template_name, templates["default"])
 
@@ -68,19 +63,11 @@
     docs = [get_metadata(r.payload["chunk_id"])["content"] for r in results]
     reranked = rerank(query, docs)
 
-<<<<<<< HEAD
-    docs = []
-    for r in results:
-        chunk_id = r.payload["chunk_id"]
-        full_metadata = get_metadata(chunk_id)
-        if full_metadata and "content" in full_metadata:
-            docs.append(full_metadata["content"])
-=======
     # Step 2: Load and preprocess data
-    ar_df = pd.read_csv("/home/rohith/Git_Thrivv/Git_Use_Thrivv/cfo_dashboard/data/AR_Invoice.csv")
-    ap_df = pd.read_csv("/home/rohith/Git_Thrivv/Git_Use_Thrivv/cfo_dashboard/data/AP_Invoice.csv")
-    po_text = parse_pdf("/home/rohith/Git_Thrivv/Git_Use_Thrivv/cfo_dashboard/data/PO_T&C.pdf")
-    reg_text = parse_pdf("/home/rohith/Git_Thrivv/Git_Use_Thrivv/cfo_dashboard/data/RPSR_RPSCSR_UAE.pdf")
+    ar_df = pd.read_csv("/home/ubuntu/cfo_dashboard/data/AR_Invoice.csv")
+    ap_df = pd.read_csv("/home/ubuntu/cfo_dashboard/data/AP_Invoice.csv")
+    po_text = parse_pdf("/home/ubuntu/cfo_dashboard/data/PO_T&C.pdf")
+    reg_text = parse_pdf("/home/ubuntu/cfo_dashboard/data/RPSR_RPSCSR_UAE.pdf")
 
     # Normalize dates
     for df in [ar_df, ap_df]:
@@ -118,63 +105,13 @@
         ap_filtered = ap_df[ap_df["Status"] == "Overdue"]
     else:
         ar_filtered, ap_filtered = ar_df, ap_df
->>>>>>> 07bafb5b
 
     # Step 5: Prepare context strings
     def truncate(txt, max_len=5000):
         return txt[:max_len] + "..." if len(txt) > max_len else txt
 
-<<<<<<< HEAD
-    # Manually add all relevant data to the context (truncated for performance)
-    invoice_ar_md = parse_csv("/home/ubuntu/cfo_dashboard/data/AR_Invoice.csv")[0]
-    invoice_ap_md = parse_csv("/home/ubuntu/cfo_dashboard/data/AP_Invoice.csv")[0]
-    po_terms_text = parse_pdf("/home/ubuntu/cfo_dashboard/data/PO_T&C.pdf")
-    regulations_text = parse_pdf("/home/ubuntu/cfo_dashboard/data/RPSR_RPSCSR_UAE.pdf")
-
-    # Truncate large documents to prevent timeout
-    max_length = 5000
-    invoice_ar_md = invoice_ar_md[:max_length] + "..." if len(invoice_ar_md) > max_length else invoice_ar_md
-    invoice_ap_md = invoice_ap_md[:max_length] + "..." if len(invoice_ap_md) > max_length else invoice_ap_md
-    po_terms_text = po_terms_text[:max_length] + "..." if len(po_terms_text) > max_length else po_terms_text
-    regulations_text = regulations_text[:max_length] + "..." if len(regulations_text) > max_length else regulations_text
-
-    context_parts = [
-        "Accounts Receivable Invoice Data:",
-        invoice_ar_md,
-        "Accounts Payable Data:",
-        invoice_ap_md,
-        "Purchase Order Terms:",
-        po_terms_text,
-        "Regulations:",
-        regulations_text,
-        "Retrieved Context:",
-        "\n\n".join(reranked[:2]),  # Limit to top 5 results
-    ]
-
-    AR_context =["Accounts Receivable Invoice Data:",
-        invoice_ar_md,
-        "Regulations:",
-        regulations_text,
-        "Retrieved Context:",
-        "\n\n".join(reranked[:2])]
-    
-    AP_context =["Accounts Payable Invoice Data:",
-        invoice_ap_md,
-        "Purchase Order Terms:",
-        po_terms_text,
-        "Regulations:",
-        regulations_text,
-        "Retrieved Context:",
-        "\n\n".join(reranked[:2])]
-
-    context = "\n\n".join(context_parts)
-    AR_context = "\n\n".join(AR_context)
-    AP_context = "\n\n".join(AP_context)
-    template = load_template(template_name)
-=======
     ar_csv, ap_csv = truncate(ar_filtered.to_csv(index=False)), truncate(ap_filtered.to_csv(index=False))
     po_text, reg_text = truncate(po_text), truncate(reg_text)
->>>>>>> 07bafb5b
 
     # Step 6: Build full context
     context = f"""
