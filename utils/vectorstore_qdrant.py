--- conflicted
+++ resolved
@@ -1,12 +1,7 @@
 """Qdrant vector store utilities for document storage."""
 
 from qdrant_client import QdrantClient
-<<<<<<< HEAD
-from qdrant_client.models import Distance, VectorParams, PointStruct
-import uuid
-=======
 from qdrant_client.models import Distance, PointStruct, VectorParams
->>>>>>> afb34463
 
 try:
     from .config import QDRANT_API_KEY, QDRANT_COLLECTION, QDRANT_URL
