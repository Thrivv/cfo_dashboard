"""Output schema definitions for the CFO dashboard."""

from typing import List

<<<<<<< HEAD
=======
from pydantic import BaseModel

>>>>>>> afb34463

class Insight(BaseModel):
    category: str  # e.g., warning, suggestion
    message: str
    source_doc: str
    chunk_id: str


class InsightOutput(BaseModel):
    query: str
    insights: List[Insight]<|MERGE_RESOLUTION|>--- conflicted
+++ resolved
@@ -2,11 +2,8 @@
 
 from typing import List
 
-<<<<<<< HEAD
-=======
 from pydantic import BaseModel
 
->>>>>>> afb34463
 
 class Insight(BaseModel):
     category: str  # e.g., warning, suggestion
