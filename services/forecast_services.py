--- conflicted
+++ resolved
@@ -1,575 +1,3 @@
-<<<<<<< HEAD
-import os
-from dotenv import load_dotenv
-import requests
-import time
-import pandas as pd
-import numpy as np
-from typing import Dict, Optional
-import streamlit as st
-import re
-from utils import get_data_loader
-
-
-load_dotenv()
-API_KEY = os.getenv("RUNPOD_API_KEY")
-ENDPOINT_ID = os.getenv("RUNPOD_ENDPOINT_ID")
-BASE_URL = f"https://api.runpod.ai/v2/{ENDPOINT_ID}"
-
-headers = {
-    "Authorization": f"Bearer {API_KEY}",
-    "Content-Type": "application/json"
-}
-
-def run_forecast_job(prompt, sampling_params=None):
-    """
-    Submit a job to the Forecasting RunPod serverless endpoint.
-    
-    Args:
-        prompt (str): Forecasting query or request
-        sampling_params (dict): Optional dict for temperature, max_tokens, etc.
-    """
-    data = {
-        "input": {
-            "prompt": prompt,
-            "application": "Forecasting"
-        }
-    }
-
-    if sampling_params:
-        data["input"]["sampling_params"] = sampling_params
-
-    # Step 1: Submit the job
-    response = requests.post(f"{BASE_URL}/run", headers=headers, json=data)
-    job = response.json()
-    job_id = job["id"]
-
-    # Step 2: Poll for the result
-    while True:
-        status_response = requests.get(f"{BASE_URL}/status/{job_id}", headers=headers)
-        status_json = status_response.json()
-
-        if status_json["status"] == "COMPLETED":
-            print(f"=== Forecasting Result ===")
-            print(status_json["output"])
-            return status_json["output"]
-        elif status_json["status"] == "FAILED":
-            raise RuntimeError(f"Forecast job failed: {status_json}")
-        else:
-            time.sleep(1)
-
-class ForecastPreviewService:
-    """Service for generating forecast previews for homepage."""
-    
-    def get_monthly_payables_vs_receivables(self) -> Dict:
-        """Get monthly payables vs receivables forecast."""
-        try:
-            data_loader = get_data_loader()
-            raw_df = data_loader.get_raw_data()
-            
-            if raw_df is None or raw_df.empty:
-                return {"error": "No data available"}
-            
-            # Get latest data
-            latest = raw_df.iloc[-1]
-            ap = latest.get('Accounts Payable (AP)', 0)
-            ar = latest.get('Accounts Receivable (AR)', 0)
-            
-            # Simple trend calculation
-            if len(raw_df) > 1:
-                prev = raw_df.iloc[-2]
-                ap_trend = ((ap - prev.get('Accounts Payable (AP)', 0)) / max(prev.get('Accounts Payable (AP)', 1), 1)) * 100
-                ar_trend = ((ar - prev.get('Accounts Receivable (AR)', 0)) / max(prev.get('Accounts Receivable (AR)', 1), 1)) * 100
-            else:
-                ap_trend = 0
-                ar_trend = 0
-            
-            return {
-                "payables": ap,
-                "receivables": ar,
-                "payables_trend": ap_trend,
-                "receivables_trend": ar_trend,
-                "net_position": ar - ap
-            }
-        except Exception as e:
-            return {"error": str(e)}
-    
-    def get_revenue_forecast_preview(self) -> Dict:
-        """Get revenue forecast preview for next 3 months."""
-        try:
-            data_loader = get_data_loader()
-            raw_df = data_loader.get_raw_data()
-            
-            if raw_df is None or raw_df.empty:
-                return {"error": "No data available"}
-            
-            # Sort data by date to get proper chronological order
-            raw_df['Date'] = pd.to_datetime(raw_df['Date / Period'], errors='coerce')
-            raw_df_sorted = raw_df.sort_values('Date')
-            
-            # Get recent revenue data (last 6 months chronologically)
-            revenue_data = raw_df_sorted['Revenue (Actual)'].tail(6).values
-            
-            if len(revenue_data) < 2:
-                return {"error": "Insufficient data"}
-            
-            # Simple linear trend forecast
-            x = np.arange(len(revenue_data))
-            coeffs = np.polyfit(x, revenue_data, 1)
-            y_pred = np.polyval(coeffs, x)
-            
-            # Calculate R-squared
-            ss_res = np.sum((revenue_data - y_pred) ** 2)
-            ss_tot = np.sum((revenue_data - np.mean(revenue_data)) ** 2)
-            r_squared = 1 - (ss_res / ss_tot) if ss_tot != 0 else 0
-            
-            # Calculate trend strength (0-100)
-            trend_strength = min(100, max(0, r_squared * 100))
-            
-            # Forecast next 3 months
-            next_months = np.arange(len(revenue_data), len(revenue_data) + 3)
-            forecast = np.polyval(coeffs, next_months)
-            
-            current_revenue = revenue_data[-1]
-            next_month_revenue = forecast[0]
-            growth_rate = ((next_month_revenue - current_revenue) / current_revenue) * 100
-            
-            return {
-                "current_revenue": current_revenue,
-                "next_month_forecast": next_month_revenue,
-                "growth_rate": growth_rate,
-                "forecast_months": forecast.tolist(),
-                "r_squared": r_squared,
-                "trend_strength": trend_strength
-            }
-        except Exception as e:
-            return {"error": str(e)}
-    
-    def get_cash_flow_forecast_preview(self) -> Dict:
-        """Get cash flow forecast preview."""
-        try:
-            data_loader = get_data_loader()
-            raw_df = data_loader.get_raw_data()
-            
-            if raw_df is None or raw_df.empty:
-                return {"error": "No data available"}
-            
-            # Sort data by date to get proper chronological order
-            raw_df['Date'] = pd.to_datetime(raw_df['Date / Period'], errors='coerce')
-            raw_df_sorted = raw_df.sort_values('Date')
-            
-            # Get recent cash flow data (last 6 months chronologically)
-            cash_balance = raw_df_sorted['Cash Balance'].tail(6).values
-            cash_outflows = raw_df_sorted['Cash Outflows'].tail(6).values
-            
-            if len(cash_balance) < 2:
-                return {"error": "Insufficient data"}
-            
-            # Calculate burn rate
-            avg_monthly_burn = np.mean(cash_outflows)
-            current_cash = cash_balance[-1]
-            runway_months = current_cash / avg_monthly_burn if avg_monthly_burn > 0 else 0
-            
-            # Calculate burn trend
-            if len(cash_outflows) >= 2:
-                burn_trend = ((cash_outflows[-1] - cash_outflows[0]) / max(cash_outflows[0], 1)) * 100
-            else:
-                burn_trend = 0
-            
-            # Simple forecast
-            next_month_cash = current_cash - avg_monthly_burn
-            
-            return {
-                "current_cash": current_cash,
-                "monthly_burn": avg_monthly_burn,
-                "runway_months": runway_months,
-                "next_month_forecast": next_month_cash,
-                "burn_trend": burn_trend
-            }
-        except Exception as e:
-            return {"error": str(e)}
-
-
-
-def parse_forecast_data(forecast_text: str) -> Optional[pd.DataFrame]:
-    """
-    Parse forecast data from text and return DataFrame for charting.
-    
-    Args:
-        forecast_text (str): Raw forecast text containing date-value pairs
-        
-    Returns:
-        Optional[pd.DataFrame]: DataFrame with 'Date' and 'Value' columns, or None if parsing fails
-    """
-    try:
-        # First try to parse as CSV format (new format)
-        lines = forecast_text.strip().split('\n')
-        csv_lines = []
-        
-        for line in lines:
-            # Skip header lines that don't contain date-value pairs
-            if ',' in line and re.match(r'\d{4}-\d{2}-\d{2}', line):
-                csv_lines.append(line)
-        
-        if csv_lines:
-            # Parse CSV format
-            df = pd.read_csv(pd.io.common.StringIO('\n'.join(csv_lines)), names=['Date', 'Value'])
-            df['Date'] = pd.to_datetime(df['Date'])
-            df['Value'] = df['Value'].astype(float)
-            return df
-        
-        # Fallback to regex pattern for space-separated format (old format)
-        forecast_pattern = r'(\d{4}-\d{2}-\d{2})\s+(\d+\.\d+)'
-        matches = re.findall(forecast_pattern, forecast_text)
-        
-        if matches:
-            # Create DataFrame
-            df = pd.DataFrame(matches, columns=['Date', 'Value'])
-            df['Date'] = pd.to_datetime(df['Date'])
-            df['Value'] = df['Value'].astype(float)
-            return df
-        return None
-    except Exception as e:
-        print(f"Error parsing forecast data: {e}")
-        return None
-
-# for Streamlit chart (Homepage)
-def create_forecast_chart(forecast_data: str, department: str, chart_height: int = 200) -> bool:
-    """
-    Create a line chart for forecast data using Streamlit.
-    
-    Args:
-        forecast_data (str): Raw forecast text containing date-value pairs
-        department (str): Department name for the chart caption
-        chart_height (int): Height of the chart in pixels
-        
-    Returns:
-        bool: True if chart was created successfully, False otherwise
-    """
-    try:
-        df = parse_forecast_data(forecast_data)
-        if df is not None and not df.empty:
-            st.line_chart(
-                df.set_index('Date')['Value'],
-                use_container_width=True,
-                height=chart_height
-            )
-            
-            # Dynamic time range based on actual forecast data
-            start_date = df['Date'].min().strftime('%b %d, %Y')
-            end_date = df['Date'].max().strftime('%b %d, %Y')
-            st.caption(f"Forecast for {department} Department - {start_date} to {end_date}")
-            return True
-        return False
-    except Exception as e:
-        st.error(f"Error creating chart: {e}")
-        return False
-
-# for Plotly chart (Budgeting_Forecasting page)
-def create_forecast_chart_with_plotly(forecast_data: str, department: str, chart_height: int = 400, start_date: Optional[pd.Timestamp] = None, end_date: Optional[pd.Timestamp] = None):
-    """
-    Create a line chart for forecast data using Plotly (for Budgeting_Forecasting page).
-    
-    Args:
-        forecast_data (str): Raw forecast text containing date-value pairs
-        department (str): Department name for the chart title
-        chart_height (int): Height of the chart in pixels
-        start_date (Optional[pd.Timestamp]): Start date for filtering the forecast data.
-        end_date (Optional[pd.Timestamp]): End date for filtering the forecast data.
-        
-    Returns:
-        Optional[object]: Plotly figure object, or None if creation fails
-    """
-    try:
-        import plotly.graph_objects as go
-        
-        df = parse_forecast_data(forecast_data)
-        if df is not None and not df.empty:
-            # Filter data based on date range if provided
-            if start_date and end_date:
-                df = df[(df['Date'] >= start_date) & (df['Date'] <= end_date)]
-            
-            if df.empty:
-                st.warning("No forecast data available for the selected date range.")
-                return None
-
-            # Create Plotly line chart
-            fig = go.Figure()
-            fig.add_trace(go.Scatter(
-                x=df['Date'],
-                y=df['Value'],
-                mode='lines+markers',
-                name='Forecast',
-                line=dict(color='#e74c3c', width=3),
-                marker=dict(size=6)
-            ))
-            
-            # Dynamic time range for title
-            chart_start_date = df['Date'].min().strftime('%b %d, %Y')
-            chart_end_date = df['Date'].max().strftime('%b %d, %Y')
-            
-            # Apply consistent theme
-            fig.update_layout(
-                template='plotly_dark',
-                height=chart_height,
-                title=f'Revenue Forecast: {department} Department ({chart_start_date} to {chart_end_date})',
-                xaxis_title='Date',
-                yaxis_title='Revenue ($)',
-                paper_bgcolor='rgba(0,0,0,0)',
-                plot_bgcolor='rgba(0,0,0,0)',
-                margin=dict(l=40, r=20, t=50, b=40),
-                legend=dict(orientation='h', yanchor='bottom', y=1.02, xanchor='right', x=1)
-            )
-            
-            fig.update_xaxes(
-                gridcolor='rgba(255,255,255,0.08)',
-                tickformat='%b %d, %Y',
-                tickangle=45,
-                nticks=8
-            )
-            fig.update_yaxes(gridcolor='rgba(255,255,255,0.08)')
-            
-            return fig
-        return None
-    except Exception as e:
-        print(f"Error creating Plotly chart: {e}")
-        return None
-
-def _validate_llm_output(insights: str) -> bool:
-    """
-    Validate the LLM output to ensure it contains the required sections.
-    
-    Args:
-        insights (str): The LLM-generated insights text.
-        
-    Returns:
-        bool: True if the output is valid, False otherwise.
-    """
-    return "Key Findings:" in insights and "Conclusion:" in insights
-
-def _get_historical_data(department: str, forecast_start_date: pd.Timestamp) -> pd.DataFrame:
-    """Load and prepare historical data for a given department."""
-    data_path = os.getenv("FORECAST_HIST_DATA_PATH")
-    if not data_path:
-        return pd.DataFrame()
-
-    historical_data_path = os.path.join(data_path, 'cfo_dash_2023_2024.csv')
-    try:
-        historical_df = pd.read_csv(historical_data_path)
-        historical_df.columns = historical_df.columns.str.strip()
-        historical_df['Date / Period'] = pd.to_datetime(historical_df['Date / Period'])
-        
-        historical_df_dep = historical_df[historical_df['Business Unit / Department'] == department].copy()
-        if historical_df_dep.empty:
-            return pd.DataFrame()
-
-        historical_df_dep = historical_df_dep.set_index('Date / Period')
-        hist_end_date = forecast_start_date
-        hist_start_date = hist_end_date - pd.DateOffset(years=2)
-        
-        relevant_historical = historical_df_dep[(historical_df_dep.index >= hist_start_date) & (historical_df_dep.index < hist_end_date)]
-        return relevant_historical
-    except FileNotFoundError:
-        return pd.DataFrame()
-
-def _prepare_llm_prompt(department: str, df: pd.DataFrame, historical_df_dep: pd.DataFrame) -> str:
-    """Prepare the prompt for the LLM with forecast and historical data."""
-    forecast_values = df['Value'].values
-    min_value, max_value, avg_value = forecast_values.min(), forecast_values.max(), forecast_values.mean()
-    trend = (forecast_values[-1] - forecast_values[0]) / forecast_values[0] * 100 if forecast_values[0] > 0 else 0
-    volatility = forecast_values.std()
-    volatility_pct = (volatility / avg_value * 100) if avg_value > 0 else 0
-    
-    peak_idx, trough_idx = forecast_values.argmax(), forecast_values.argmin()
-    peak_date, trough_date = df.iloc[peak_idx]['Date'], df.iloc[trough_idx]['Date']
-    
-    data_summary = f"""FORECAST DATA FOR {department.upper()} DEPARTMENT:
-Forecast Period: {len(df)} days
-Average Value: ${avg_value:,.0f}
-Range: ${min_value:,.0f} - ${max_value:,.0f}
-Trend: {trend:+.1f}% change
-Volatility: {volatility_pct:.1f}%
-Peak: ${max_value:,.0f} on {peak_date.strftime('%Y-%m-%d')}
-Lowest: ${min_value:,.0f} on {trough_date.strftime('%Y-%m-%d')}
-
-Sample Forecast Values:
-{df.head(10).to_string(index=False)}
-
-Recent Values:
-{df.tail(5).to_string(index=False)}"""
-
-    historical_summary = ""
-    if not historical_df_dep.empty:
-        hist_avg = historical_df_dep['Revenue (Actual)'].mean()
-        hist_min = historical_df_dep['Revenue (Actual)'].min()
-        hist_max = historical_df_dep['Revenue (Actual)'].max()
-        
-        historical_summary = f"""
-
-HISTORICAL DATA SUMMARY (Past 2 Years for {department.upper()}):
-Average Actual Revenue: ${hist_avg:,.0f}
-Actual Revenue Range: ${hist_min:,.0f} - ${hist_max:,.0f}
-"""
-
-    prompt = f""""Analyze this forecast data and provide concise business insights for the {department} department.
-    Justify the peak or unexpected trends by comparing the forecast data to the actual values of the past 2 years of historical data provided.
-    If an abnormality of trend is noticed on a certain date, provide necessary information, skim through the historical context and breifly explain the factors that might justify this prediction.
-    \n\n{data_summary}\n{historical_summary}\nProvide insights in this format:\nKey Findings:\n👉 [Insight 1 with specific values, justified against historical data]\n👉 [Insight 2 with specific values, justified, explained the resason of abnormality]\n\nConclusion:\n[2-3 sentence summary of the key findings and their implications based on historical context.]\n\n
-    RULES:\n• Use exact values from the data.\n• MAXIMUM 90 WORDS for Key Findings - count and stop at 90.\n• Use arrows (👉) for Key Findings.\n• Each arrow item must be on a separate line.\n• EXACTLY 2 insights in Key Findings.\n• Be extremely brief and direct.\n• Focus on key trends only.\n• Output must be plain text only — no Markdown, no LaTeX, no styled fonts.\n
-    • The Conclusion must be a concise summary (2-3 sentences)."""
-    return prompt
-
-def _format_llm_output(insights: str, department: str) -> str:
-    """Format the LLM output as HTML."""
-    insights = re.sub(r'(\\*\*|_|_|\\*)', '', insights)
-    insights = re.sub(r'<[^>]*>', '', insights)
-
-    formatted_insights = f"<div style=\"font-family: sans-serif; font-size: 1rem; line-height: 1.5;\">"
-    formatted_insights += f"<h4 style=\"color: #e6e9ef;\">Forecast Insights for {department} Department:</h4>"
-    
-    lines = insights.split('\n')
-    key_findings_section, conclusion_section = [], []
-    in_key_findings, in_conclusion = False, False
-
-    for line in lines:
-        line = line.strip()
-        if line.startswith("Key Findings:"):
-            in_key_findings, in_conclusion = True, False
-            key_findings_section.append(f"<p style=\"font-weight: bold;\">{line}</p>")
-        elif line.startswith("Conclusion:"):
-            in_key_findings, in_conclusion = False, True
-            conclusion_section.append(f"<p style=\"font-weight: bold; margin-top: 10px;\">{line}</p>")
-        elif in_key_findings and line.startswith("👉"):
-            key_findings_section.append(f"<p style=\"margin-left: 20px;\">{line}</p>")
-        elif in_conclusion and line:
-            conclusion_section.append(f"<p>{line}</p>")
-    
-    formatted_insights += "".join(key_findings_section)
-    formatted_insights += "".join(conclusion_section)
-    formatted_insights += "</div>"
-    
-    return formatted_insights
-
-# Generate LLM-powered insights about the forecast data in forecast tab
-def generate_llm_forecast_insights(forecast_data: str, department: str, start_date: Optional[pd.Timestamp] = None, end_date: Optional[pd.Timestamp] = None, max_retries: int = 3) -> str:
-    """
-    Generate LLM-powered insights about the forecast data with validation and retries.
-    
-    Args:
-        forecast_data (str): Raw forecast text containing date-value pairs.
-        department (str): Department name for the insights.
-        start_date (Optional[pd.Timestamp]): Start date for filtering forecast data.
-        end_date (Optional[pd.Timestamp]): End date for filtering forecast data.
-        max_retries (int): Maximum number of retries for generating valid insights.
-        
-    Returns:
-        str: LLM-generated insights about the forecast.
-    """
-    try:
-        from services.chat_services import run_chatbot_job
-
-        df = parse_forecast_data(forecast_data)
-        if df is None or df.empty:
-            return "Unable to generate insights: No forecast data available."
-        
-        if start_date and end_date:
-            df = df[(df['Date'] >= start_date) & (df['Date'] <= end_date)]
-        
-        if df.empty:
-            return "No forecast data available for the selected date range to generate insights."
-
-        historical_df_dep = _get_historical_data(department, df['Date'].min())
-
-        prompt = _prepare_llm_prompt(department, df, historical_df_dep)
-
-        for attempt in range(max_retries):
-            llm_response = run_chatbot_job(prompt)
-            
-            if isinstance(llm_response, dict) and 'generated_text' in llm_response:
-                insights = llm_response['generated_text']
-            else:
-                insights = str(llm_response)
-            
-            if _validate_llm_output(insights):
-                return _format_llm_output(insights, department)
-        
-        return "Error: Unable to generate valid insights after multiple attempts."
-        
-    except Exception as e:  
-        return f"Error generating LLM insights: {str(e)}"
-
-# generate insights for chatbot AI assistant
-def generate_chatbot_forecast_insights(forecast_data: str, department: str,max_retries: int = 3) -> str:
-    try:
-        from services.chat_services import run_chatbot_job
-        
-        df = parse_forecast_data(forecast_data)
-        if df is None or df.empty:
-            return "Unable to generate insights: No forecast data available."
-        
-        if df.empty:
-            return "No forecast data available for the selected date range to generate insights."
-
-        forecast_values = df['Value'].values
-        min_value, max_value, avg_value = forecast_values.min(), forecast_values.max(), forecast_values.mean()
-        trend = (forecast_values[-1] - forecast_values[0]) / forecast_values[0] * 100 if forecast_values[0] > 0 else 0
-        volatility = forecast_values.std()
-        volatility_pct = (volatility / avg_value * 100) if avg_value > 0 else 0
-        
-        peak_idx, trough_idx = forecast_values.argmax(), forecast_values.argmin()
-        peak_date, trough_date = df.iloc[peak_idx]['Date'], df.iloc[trough_idx]['Date']
-        
-        data_summary = f"""FORECAST DATA FOR {department.upper()} DEPARTMENT:
-Forecast Period: {len(df)} days
-Average Value: ${avg_value:,.0f}
-Range: ${min_value:,.0f} - ${max_value:,.0f}
-Trend: {trend:+.1f}% change
-Volatility: {volatility_pct:.1f}%
-Peak: ${max_value:,.0f} on {peak_date.strftime('%Y-%m-%d')}
-Lowest: ${min_value:,.0f} on {trough_date.strftime('%Y-%m-%d')}
-
-Sample Forecast Values:
-{df.head(10).to_string(index=False)}
-
-Recent Values:
-{df.tail(5).to_string(index=False)}"""
-
-        prompt = f"""Analyze this forecast data and provide concise business insights for the {department} department, justify the insights as per{data_summary} provide breif explanation for the peak or unexpected trends.
-
-Provide insights in this format:
-Key Findings:
-👉 [Insight 1 with specific values, provide justification]
-👉 [Insight 2 with specific values, provide possible cause]
-
-Conclusion:
-[2-3 sentence summary of the key findings and their implications.]
-
-RULES:
-• Use exact values from the data.
-• MAXIMUM 100 WORDS for Key Findings - count and stop at 100.
-• Use arrows (👉) for Key Findings.
-• Each arrow item must be on a separate line.
-• EXACTLY 3 insights in Key Findings.
-• Be extremely brief and direct.
-• Focus on key trends only.
-• Output must be plain text only — no Markdown, no LaTeX, no styled fonts.
-• The Conclusion must be a concise summary (2-3 sentences)."""
-
-        for attempt in range(max_retries):
-            llm_response = run_chatbot_job(prompt)
-            
-            if isinstance(llm_response, dict) and 'generated_text' in llm_response:
-                insights = llm_response['generated_text']
-            else:
-                insights = str(llm_response)
-                # insights = _format_llm_output(insights, department)
-            
-            if _validate_llm_output(insights):              
-                return _format_llm_output(insights, department)
-        
-        return "Error: Unable to generate valid insights after multiple attempts."
-    except Exception as e:  
-=======
 """Forecast services for financial modeling and prediction."""
 
 import os
@@ -610,7 +38,6 @@
         return "Job timed out. Please try again."
     except Exception as e:
         return f"Error: {str(e)}"
-
 
 class ForecastPreviewService:
     """Service for generating forecast previews for homepage."""
@@ -1190,5 +617,4 @@
 
         return "Error: Unable to generate valid insights after multiple attempts."
     except Exception as e:
->>>>>>> afb34463
         return f"Error generating LLM insights: {str(e)}"