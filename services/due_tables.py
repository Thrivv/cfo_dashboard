"""Services for generating due tables and risk data."""

from datetime import datetime, timedelta

<<<<<<< HEAD
=======
import pandas as pd

>>>>>>> afb34463

def generate_due_tables():
    """Loads AR/AP CSVs, parses dates/amounts and returns:
    - AR_Due: not-paid AR invoices due within next 15 days (sorted earliest first)
    - AP_Due: not-paid AP invoices due within next 15 days (sorted earliest first)
    - AR_df: full AR dataframe (cleaned)
    - AP_df: full AP dataframe (cleaned).
    """
    today = datetime.now()

    # Load AR and AP
    ar_df = pd.read_csv("/home/ubuntu/cfo_dashboard/data/AR_Invoice.csv")
    ap_df = pd.read_csv("/home/ubuntu/cfo_dashboard/data/AP_Invoice.csv")

    # --- Normalize column names (strip spaces) ---
    ar_df.columns = [c.strip() for c in ar_df.columns]
    ap_df.columns = [c.strip() for c in ap_df.columns]

    # Convert date columns robustly
    ar_df["Due Date"] = pd.to_datetime(ar_df.get("Due Date"), errors="coerce")
    ar_df["Invoice Date"] = pd.to_datetime(ar_df.get("Invoice Date"), errors="coerce")
    ar_df["Paid Date"] = pd.to_datetime(ar_df.get("Paid Date"), errors="coerce")

    ap_df["Due Date"] = pd.to_datetime(ap_df.get("Due Date"), errors="coerce")
    ap_df["Invoice Date"] = pd.to_datetime(ap_df.get("Invoice Date"), errors="coerce")
    ap_df["Paid Date"] = pd.to_datetime(ap_df.get("Paid Date"), errors="coerce")

    # Ensure Amount column is numeric
    if "Amount (AED)" in ar_df.columns:
        ar_df["Amount (AED)"] = pd.to_numeric(
            ar_df["Amount (AED)"], errors="coerce"
        ).fillna(0)
    if "Amount (AED)" in ap_df.columns:
        ap_df["Amount (AED)"] = pd.to_numeric(
            ap_df["Amount (AED)"], errors="coerce"
        ).fillna(0)

    # --- AR Due upcoming (not paid & due within next 15 days) ---
    ar_pending = ar_df[
        (ar_df["Payment Status"].astype(str).str.lower() == "not paid")
        & (ar_df["Due Date"].notnull())
        & (ar_df["Due Date"] > today)
        & (ar_df["Due Date"] <= (today + timedelta(days=15)))
    ].copy()
    ar_pending["Days Remaining"] = (ar_pending["Due Date"] - today).dt.days
    top_4_ar = ar_pending.nsmallest(8, "Due Date")

    # --- AP Due upcoming (not paid & due within next 15 days) ---
    ap_pending = ap_df[
        (ap_df["Payment Status"].astype(str).str.lower() == "not paid")
        & (ap_df["Due Date"].notnull())
        & (ap_df["Due Date"] > today)
        & (ap_df["Due Date"] <= (today + timedelta(days=15)))
    ].copy()
    ap_pending["Days Remaining"] = (ap_pending["Due Date"] - today).dt.days
    top_4_ap = ap_pending.nsmallest(8, "Due Date")

    return {"AR_Due": top_4_ar, "AP_Due": top_4_ap, "AR_df": ar_df, "AP_df": ap_df}


def get_correct_time_payers(ar_df, top_n=3):
    """Find top customers who consistently pay on/before due date."""
    ar_df = ar_df.copy()
    ar_df["Paid Date"] = pd.to_datetime(ar_df.get("Paid Date"), errors="coerce")
    ar_df["Due Date"] = pd.to_datetime(ar_df.get("Due Date"), errors="coerce")

    # Consider only rows that have a Paid Date to compute on-time ratio
    ar_with_paid = ar_df[ar_df["Paid Date"].notnull()].copy()
    if ar_with_paid.empty:
        return pd.DataFrame(columns=["Customer Name", "OnTime"])

    ar_with_paid["OnTime"] = ar_with_paid["Paid Date"] <= ar_with_paid["Due Date"]
    payer_stats = ar_with_paid.groupby("Customer Name")["OnTime"].mean().reset_index()
    payer_stats = payer_stats.rename(columns={"OnTime": "OnTimeRatio"})
    top_payers = payer_stats.sort_values("OnTimeRatio", ascending=False).head(top_n)
    return top_payers


def get_top_ar_overdue(ar_df, top_n=3):
    """Find top customers with overdue payments (largest overdue days)."""
    today = datetime.now()
    ar_df = ar_df.copy()
    ar_df["Due Date"] = pd.to_datetime(ar_df.get("Due Date"), errors="coerce")

    ar_overdue = ar_df[
        (ar_df["Payment Status"].astype(str).str.lower() == "not paid")
        & (ar_df["Due Date"].notnull())
        & (ar_df["Due Date"] < today)
    ].copy()

    if not ar_overdue.empty:
        ar_overdue["Overdue Days"] = (today - ar_overdue["Due Date"]).dt.days
        top_overdue = ar_overdue.nlargest(top_n, "Overdue Days")
    else:
        top_overdue = pd.DataFrame()
    return top_overdue


def get_top_ap_overdue(ap_df, top_n=3):
    """Find top suppliers with overdue payments (largest overdue days)."""
    today = datetime.now()
    ap_df = ap_df.copy()
    ap_df["Due Date"] = pd.to_datetime(ap_df.get("Due Date"), errors="coerce")

    ap_overdue = ap_df[
        (ap_df["Payment Status"].astype(str).str.lower() == "not paid")
        & (ap_df["Due Date"].notnull())
        & (ap_df["Due Date"] < today)
    ].copy()

    if not ap_overdue.empty:
        ap_overdue["Overdue Days"] = (today - ap_overdue["Due Date"]).dt.days
        top_overdue = ap_overdue.nlargest(top_n, "Overdue Days")
    else:
        top_overdue = pd.DataFrame()
    return top_overdue


def get_AR_risk_data(ar_df):
    """Categorizes AR invoices by payment delay risk.

    Returns:
      - risk_distribution: DataFrame with Risk / Count
      - high_risk_invoices: DataFrame of high risk invoices (Not paid & overdue)
      - high_risk_count, high_risk_total
    """
    today = datetime.now()
    ar = ar_df.copy()
    ar["Due Date"] = pd.to_datetime(ar.get("Due Date"), errors="coerce")
    ar["Amount (AED)"] = pd.to_numeric(ar.get("Amount (AED)"), errors="coerce").fillna(
        0
    )
    ar["Payment Status"] = ar["Payment Status"].astype(str).str.lower()

    # Define risk for NOT PAID invoices only
    def compute_risk(row):
        status = row["Payment Status"]
        due = row["Due Date"]
        if status == "not paid" and pd.notnull(due):
            days = (today - due).days
            if days > 0:
                return "High"  # overdue
            elif 0 >= days > -15:
                return "Medium"  # due in next 15 days
            else:
                return "Low"  # due far in future
        else:
            return "Low"  # paid or missing due date treated as low risk

    ar["Risk"] = ar.apply(compute_risk, axis=1)

    # Build risk distribution making sure all categories present
    risk_counts = (
        ar["Risk"]
        .value_counts()
        .reindex(["High", "Medium", "Low"], fill_value=0)
        .reset_index()
    )
    risk_counts.columns = ["Risk", "Count"]

    AR_high_risk_invoices = ar[ar["Risk"] == "High"].copy()
    AR_high_risk_count = int(len(AR_high_risk_invoices))
    AR_high_risk_total = float(AR_high_risk_invoices["Amount (AED)"].sum())

    return {
        "risk_distribution": risk_counts,
        "high_risk_invoices": AR_high_risk_invoices,
        "high_risk_count": AR_high_risk_count,
        "high_risk_total": AR_high_risk_total,
    }


def get_AP_risk_data(ap_df):
    """Categorizes AP invoices by payment delay risk.
    Returns same structure as get_AR_risk_data.
    """
    today = datetime.now()
    ap = ap_df.copy()
    ap["Due Date"] = pd.to_datetime(ap.get("Due Date"), errors="coerce")
    ap["Amount (AED)"] = pd.to_numeric(ap.get("Amount (AED)"), errors="coerce").fillna(
        0
    )
    ap["Payment Status"] = ap["Payment Status"].astype(str).str.lower()

    def compute_risk(row):
        status = row["Payment Status"]
        due = row["Due Date"]
        if status == "not paid" and pd.notnull(due):
            days = (today - due).days
            if days > 0:
                return "High"  # overdue
            elif 0 >= days > -15:
                return "Medium"  # due in next 15 days
            else:
                return "Low"  # due far in future
        else:
            return "Low"  # paid or missing due date treated as low risk

    ap["Risk"] = ap.apply(compute_risk, axis=1)

    risk_counts = (
        ap["Risk"]
        .value_counts()
        .reindex(["High", "Medium", "Low"], fill_value=0)
        .reset_index()
    )
    risk_counts.columns = ["Risk", "Count"]

    AP_high_risk_invoices = ap[ap["Risk"] == "High"].copy()
    AP_high_risk_count = int(len(AP_high_risk_invoices))
    AP_high_risk_total = float(AP_high_risk_invoices["Amount (AED)"].sum())

    return {
        "risk_distribution": risk_counts,
        "high_risk_invoices": AP_high_risk_invoices,
        "high_risk_count": AP_high_risk_count,
        "high_risk_total": AP_high_risk_total,
    }


def get_invoice_summary(ar_df, ap_df):
    """Calculates total amounts for AR and AP."""
    ar = ar_df.copy()
    ap = ap_df.copy()

    ar_total = pd.to_numeric(ar.get("Amount (AED)"), errors="coerce").fillna(0).sum()
    ap_total = pd.to_numeric(ap.get("Amount (AED)"), errors="coerce").fillna(0).sum()

    summary_df = pd.DataFrame(
        {
            "Type": ["Account Receivable", "Account Payable"],
            "Total Amount (AED)": [ar_total, ap_total],
        }
    )

    return {"ar_total": ar_total, "ap_total": ap_total, "summary_df": summary_df}


def view_risk_invoices(high_risk_invoices):
    """Returns a formatted dataframe of high-risk invoices for display in Streamlit.
    Shows Invoice No., (Customer/Supplier Name), Service Description, Amount (AED), Due Date, Overdue Days.
    """
    if high_risk_invoices is None or high_risk_invoices.empty:
        return pd.DataFrame()

    df = high_risk_invoices.copy()

    # Prefer Customer Name or Supplier Name
    if "Customer Name" in df.columns:
        name_col = "Customer Name"
    elif "Supplier Name" in df.columns:
        name_col = "Supplier Name"
    else:
        name_col = None

    display_columns = ["Invoice No."]
    if name_col:
        display_columns.append(name_col)
    display_columns += ["Service Description", "Amount (AED)", "Due Date"]

    # Add Overdue Days if available
    if "Overdue Days" in df.columns:
        display_columns.append("Overdue Days")
    else:
        # compute Overdue Days if Due Date present
        today = datetime.now()
        if "Due Date" in df.columns:
            df["Overdue Days"] = (
                today - pd.to_datetime(df["Due Date"], errors="coerce")
            ).dt.days

            display_columns.append("Overdue Days")

    # Format Due Date and Amount for display
    df["Due Date"] = pd.to_datetime(df.get("Due Date"), errors="coerce").dt.date
    df["Amount (AED)"] = (
        pd.to_numeric(df.get("Amount (AED)"), errors="coerce").fillna(0).round(2)
    )

    # Ensure selected columns exist
    display_columns = [c for c in display_columns if c in df.columns]

    return df[display_columns].reset_index(drop=True)


if __name__ == "__main__":
    result = generate_due_tables()
    print("### Accounts Receivable Upcoming Due ###")
    print(result["AR_Due"])
    print("### Accounts Payable Upcoming Due ###")
    print(result["AP_Due"])
    top_payers = get_correct_time_payers(result["AR_df"])
    print("\n--- Top Correct-Time Payers (Opportunities) ---")
    print(top_payers)<|MERGE_RESOLUTION|>--- conflicted
+++ resolved
@@ -2,11 +2,8 @@
 
 from datetime import datetime, timedelta
 
-<<<<<<< HEAD
-=======
 import pandas as pd
 
->>>>>>> afb34463
 
 def generate_due_tables():
     """Loads AR/AP CSVs, parses dates/amounts and returns:
