--- conflicted
+++ resolved
@@ -1,53 +1,48 @@
-"""Sidebar component for navigation in the CFO dashboard."""
-
-import streamlit as st
-
-
-def render_sidebar():
-<<<<<<< HEAD
-    """Render sidebar navigation and return selected page"""
-
-=======
-    """Render sidebar navigation and return selected page."""
->>>>>>> afb34463
-    st.markdown(
-        """
-    <style>
-        [data-testid="stSidebarNav"] {display: none !important;}
-    </style>
-    """,
-        unsafe_allow_html=True,
-    )
-
-    with st.sidebar:
-        st.title("Navigation")
-
-        pages = ["CFO Dashboard", "Forecasting", "Insights", "AI Assistant"]
-
-        if "nav_to" in st.session_state and st.session_state.nav_to:
-            # Set the current page to the navigation target
-            st.session_state.current_page = st.session_state.nav_to
-            default_index = (
-                pages.index(st.session_state.nav_to)
-                if st.session_state.nav_to in pages
-                else 0
-            )
-            # Clear the navigation variable
-            st.session_state.nav_to = None
-        else:
-            if (
-                hasattr(st.session_state, "current_page")
-                and st.session_state.current_page == "Home"
-            ):
-                st.session_state.current_page = "CFO Dashboard"
-            default_index = 0  # CFO Dashboard is now the default (first in list)
-
-        if (
-            "current_page" in st.session_state
-            and st.session_state.current_page not in pages
-        ):
-            st.session_state.current_page = "CFO Dashboard"
-
-        page = st.radio("Select Page", pages, key="current_page", index=default_index)
-
-        return page
+"""Sidebar component for navigation in the CFO dashboard."""
+
+import streamlit as st
+
+
+def render_sidebar():
+    """Render sidebar navigation and return selected page."""
+    st.markdown(
+        """
+    <style>
+        [data-testid="stSidebarNav"] {display: none !important;}
+    </style>
+    """,
+        unsafe_allow_html=True,
+    )
+
+    with st.sidebar:
+        st.title("Navigation")
+
+        pages = ["CFO Dashboard", "Forecasting", "Insights", "AI Assistant"]
+
+        if "nav_to" in st.session_state and st.session_state.nav_to:
+            # Set the current page to the navigation target
+            st.session_state.current_page = st.session_state.nav_to
+            default_index = (
+                pages.index(st.session_state.nav_to)
+                if st.session_state.nav_to in pages
+                else 0
+            )
+            # Clear the navigation variable
+            st.session_state.nav_to = None
+        else:
+            if (
+                hasattr(st.session_state, "current_page")
+                and st.session_state.current_page == "Home"
+            ):
+                st.session_state.current_page = "CFO Dashboard"
+            default_index = 0  # CFO Dashboard is now the default (first in list)
+
+        if (
+            "current_page" in st.session_state
+            and st.session_state.current_page not in pages
+        ):
+            st.session_state.current_page = "CFO Dashboard"
+
+        page = st.radio("Select Page", pages, key="current_page", index=default_index)
+
+        return page