"""Session state management for the CFO dashboard."""

from datetime import datetime, timedelta

import streamlit as st


def init_session_state():
<<<<<<< HEAD
    """Initialize session state variables"""
=======
    """Initialize session state variables."""
>>>>>>> afb34463
    if "current_page" not in st.session_state:
        st.session_state.current_page = "CFO Dashboard"

    if "financial_data" not in st.session_state:
        st.session_state.financial_data = None

    if "uploaded_file" not in st.session_state:
        st.session_state.uploaded_file = None

    if "chat_history" not in st.session_state:
        st.session_state.chat_history = []

    if "user_preferences" not in st.session_state:
        st.session_state.user_preferences = {
            "theme": "light",
            "currency": "USD",
            "date_format": "%Y-%m-%d",
            "number_format": "comma",
        }

    if "session_start" not in st.session_state:
        st.session_state.session_start = datetime.now()

    if "last_activity" not in st.session_state:
        st.session_state.last_activity = datetime.now()

    st.session_state.last_activity = datetime.now()


def check_session_timeout(timeout_minutes=60):
<<<<<<< HEAD
    """Check if session has timed out"""
=======
    """Check if session has timed out."""
>>>>>>> afb34463
    if "last_activity" in st.session_state:
        time_since_activity = datetime.now() - st.session_state.last_activity
        if time_since_activity > timedelta(minutes=timeout_minutes):
            return True
    return False


def clear_session_data():
<<<<<<< HEAD
    """Clear sensitive session data"""
=======
    """Clear sensitive session data."""
>>>>>>> afb34463
    keys_to_clear = ["financial_data", "uploaded_file", "chat_history"]

    for key in keys_to_clear:
        if key in st.session_state:
            del st.session_state[key]


def get_session_info():
<<<<<<< HEAD
    """Get session information"""
=======
    """Get session information."""
>>>>>>> afb34463
    if "session_start" in st.session_state:
        session_duration = datetime.now() - st.session_state.session_start
        return {
            "start_time": st.session_state.session_start,
            "duration": session_duration,
            "last_activity": st.session_state.get("last_activity"),
            "current_page": st.session_state.get("current_page"),
        }
    return None


def update_user_preferences(preferences):
<<<<<<< HEAD
    """Update user preferences"""
=======
    """Update user preferences."""
>>>>>>> afb34463
    if "user_preferences" not in st.session_state:
        st.session_state.user_preferences = {}

    st.session_state.user_preferences.update(preferences)


def get_user_preference(key, default=None):
<<<<<<< HEAD
    """Get user preference value"""
=======
    """Get user preference value."""
>>>>>>> afb34463
    return st.session_state.get("user_preferences", {}).get(key, default)<|MERGE_RESOLUTION|>--- conflicted
+++ resolved
@@ -6,11 +6,7 @@
 
 
 def init_session_state():
-<<<<<<< HEAD
-    """Initialize session state variables"""
-=======
     """Initialize session state variables."""
->>>>>>> afb34463
     if "current_page" not in st.session_state:
         st.session_state.current_page = "CFO Dashboard"
 
@@ -41,11 +37,7 @@
 
 
 def check_session_timeout(timeout_minutes=60):
-<<<<<<< HEAD
-    """Check if session has timed out"""
-=======
     """Check if session has timed out."""
->>>>>>> afb34463
     if "last_activity" in st.session_state:
         time_since_activity = datetime.now() - st.session_state.last_activity
         if time_since_activity > timedelta(minutes=timeout_minutes):
@@ -54,11 +46,7 @@
 
 
 def clear_session_data():
-<<<<<<< HEAD
-    """Clear sensitive session data"""
-=======
     """Clear sensitive session data."""
->>>>>>> afb34463
     keys_to_clear = ["financial_data", "uploaded_file", "chat_history"]
 
     for key in keys_to_clear:
@@ -67,11 +55,7 @@
 
 
 def get_session_info():
-<<<<<<< HEAD
-    """Get session information"""
-=======
     """Get session information."""
->>>>>>> afb34463
     if "session_start" in st.session_state:
         session_duration = datetime.now() - st.session_state.session_start
         return {
@@ -84,11 +68,7 @@
 
 
 def update_user_preferences(preferences):
-<<<<<<< HEAD
-    """Update user preferences"""
-=======
     """Update user preferences."""
->>>>>>> afb34463
     if "user_preferences" not in st.session_state:
         st.session_state.user_preferences = {}
 
@@ -96,9 +76,5 @@
 
 
 def get_user_preference(key, default=None):
-<<<<<<< HEAD
-    """Get user preference value"""
-=======
     """Get user preference value."""
->>>>>>> afb34463
     return st.session_state.get("user_preferences", {}).get(key, default)